--- conflicted
+++ resolved
@@ -22,11 +22,7 @@
 
 For any matrix larger that 4096 pixels ( or any value that Frontend pixels is set to ) LedFx will downscale the visualisation data to control bandwidth and processing overheads for the frontend.
 
-<<<<<<< HEAD
 HOWEVER: Ledfx supports 16384 ( 16K ), and even upto the max of 65536 ( 65K ) setting for extreme browser visualisation needs. See Orange options in drop down.
-=======
-HOWEVER: Ledfx supports 16384, and even up to the max of 65536 setting for extreme browser visualisation needs.
->>>>>>> 359290fb
 
 Don't do this unless you REALLY need that higher resolution in the browser, such as setting locally hosted monitors to the fullscreen visualisation ( via double click ) of a dummy device matrix. For example, a dummy device set to 339 x 191 pixels.
 
