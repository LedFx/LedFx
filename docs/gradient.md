--- conflicted
+++ resolved
@@ -17,11 +17,7 @@
 
 ## Endpoint
 
-<<<<<<< HEAD
-**PUT** `/api/effects`  
-=======
-**POST** `/api/effects`
->>>>>>> 62d09510
+**PUT** `/api/effects`
 
 ---
 
