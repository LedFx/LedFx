# Scenes

Backend managed, collections of device and virtual settings activated via a single scene button or via [**Playlists**](/settings/playlists.md).

<video width="550" height="480" controls loop autoplay muted>
   <source src="../_static/settings/scenes/scenes_splash_shrunk.mp4" type="video/mp4">
   Your browser does not support the video tag.
</video>
<br><br>

In this capture we have two browser tabs side by side, so we can see scene activation and effect visualization in one view.

## [Example Config](/howto/example_config.md)

Examples shown in this overview are available in the [**Example Config**](/howto/example_config.md)

## Scenes tab

The scenes tab can be accessed by the bottom bar icon.

<img src="/_static/settings/scenes/scenes_tab.png" alt="press here" width="550px">

## Adding a Scene

Scenes can be added by capturing the current device and virtual state.

Select the Add Scene item from the (+) menu

<img src="/_static/settings/scenes/scene_add.png" alt="add me" width="550px">

Give your new scene a name...

<img src="/_static/settings/scenes/scene_name.png" alt="name me">

Edit your scene details. Such as adding an image from the asset manager.

The initial configuration is captured from the current active devices and virtuals.

If an effect is using a preset, it will be listed in the preset column.

Effects can be reselected from the dropdown on each row.
Presets can be selected for the current effect from the adjacent dropdown.

The final column is for **Action**, how the device / virtual will be treated by the Scene.

<<<<<<< HEAD
In this example we have modified the first 3 devices. Any device / virtual can be set to 
=======
In this exmaple we have modified the first 3 devices. Any device / virtual can be set to
>>>>>>> af49c84d

**Activate** - Run the effect configuration captured in the scene.<br>
**Ignore** - No change will be made to the virtual / device on activating the scene.<br>
**Turn Black** - A solid black single color effect will be enforced to keep the device active but visually off.<br>
**Stop** - LedFx will stop sending data to the device, so endpoints such as WLED will revert to their local effect after a timeout.<br>

<img src="/_static/settings/scenes/scene_create.png" alt="edit me" width="550px">

Hit Save and your new Scene will be available in the Scenes Tab.

<img src="/_static/settings/scenes/scene_created.png" alt="done me" width="550px">

## Editing a Scene

A scene can be edited by selecting its 3-dot menu

<img src="/_static/settings/scenes/scene_3dot.png" alt="3 dot">

The same 3-dot menu also allows

Changing the display order of scenes with the < and > controls.<br>
Deleting a scene<br>

<img src="/_static/settings/scenes/scene_3dot_expand.png" alt="3 dot">

When editing a scene, all controls available at creation can be modified.

New devices added since scene creation will be displayed greyed out, with an **Ignore** action.<br>

The scene configuration will be over written on selecting save.

It is also possible to overwrite all device / virtual settings in a scene with the current live configuration by selecting **OVERWRITE**

<img src="/_static/settings/scenes/scene_overwrite.png" alt="3 dot">

<|MERGE_RESOLUTION|>--- conflicted
+++ resolved
@@ -43,11 +43,7 @@
 
 The final column is for **Action**, how the device / virtual will be treated by the Scene.
 
-<<<<<<< HEAD
 In this example we have modified the first 3 devices. Any device / virtual can be set to 
-=======
-In this exmaple we have modified the first 3 devices. Any device / virtual can be set to
->>>>>>> af49c84d
 
 **Activate** - Run the effect configuration captured in the scene.<br>
 **Ignore** - No change will be made to the virtual / device on activating the scene.<br>
