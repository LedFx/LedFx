--- conflicted
+++ resolved
@@ -33,18 +33,9 @@
 
 ### Why we had to add this security?...
 
-LedFx exposes a local web UI and a set of REST/WebSocket APIs. A few of those APIs historically accepted either a URL or a local file path as input (for example, the image/GIF helper endpoints).
-The new API docs explicitly describe the modified "URL or local file path" behavior in the
+LedFx exposes a local web UI and a set of REST/WebSocket APIs. A few of those APIs historically accepted either a URL or a local file path as input (for example, the image/GIF helper endpoints). The new API docs explicitly describe the modified "URL or local file path" behavior in the [Assets API](apis/assets.md) and [Cache API](apis/cache.md).
 
-<<<<<<< HEAD
-- [Assets API](apis/assets.md)
-- [Cache API](apis/cache.md)   
-=======
-[Assets API](apis/assets.md)
-[Cache API](apis/cache.md).
->>>>>>> 05284410
-
-The old design is convenient, but it creates two common web-app risk patterns:
+That design is convenient, but it creates two common web-app risk patterns:
 
 ### Path traversal / arbitrary file read
 If an endpoint accepts a user-provided file path, a malicious (or simply curious) client can try absolute paths or ../ tricks to reach files outside the intended folder (configs, keys, system files, source code, etc.). This is the classic Path Traversal issue.
