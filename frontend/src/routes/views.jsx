--- conflicted
+++ resolved
@@ -7,12 +7,8 @@
 import BuildIcon from '@material-ui/icons/Build';
 import DeviceHubIcon from '@material-ui/icons/DeviceHub';
 import PowerIcon from '@material-ui/icons/Power';
-<<<<<<< HEAD
 import LockOpenIcon from '@material-ui/icons/LockOpen';
 import LibraryMusicIcon from '@material-ui/icons/LibraryMusic';
-=======
-// import LockOpenIcon from '@material-ui/icons/LockOpen';
->>>>>>> ba498149
 
 // Components and Views
 // import DashboardView from '../views/Dashboard';
@@ -138,7 +134,6 @@
         sidebarName: 'Settings',
         navbarName: 'Settings',
         icon: BuildIcon,
-<<<<<<< HEAD
         component: SettingsView,
     },
     {
@@ -153,9 +148,6 @@
         path: '/developer/:graphString',
         navbarName: 'Developer',
         component: DeveloperView,
-=======
-        component: AdvancedView,
->>>>>>> ba498149
     },
     // advanced,
     // {
