import React from 'react';
import Card from '@material-ui/core/Card';
import CardActions from '@material-ui/core/CardActions';
import CardContent from '@material-ui/core/CardContent';
import { makeStyles } from '@material-ui/core/styles';
import Typography from '@material-ui/core/Typography';
import PopoverSure from 'components/VirtualComponents/PopoverSure';
import Button from '@material-ui/core/Button';
import EditIcon from '@material-ui/icons/Edit';
import { deleteAsyncIntegration } from 'modules/integrations';
import { toggleAsyncIntegration } from 'modules/integrations';
import { Switch, Chip } from '@material-ui/core';
import AddCircleIcon from '@material-ui/icons/AddCircle';
// import DialogAddIntegration from 'components/IntegrationComponents/DialogAddIntegration';

const useStyles = makeStyles({
    integrationCard: {
        width: 300,
        height: 230,
        justifyContent: 'space-between',
        display: 'flex',
        flexDirection: 'column',
    },
});

const IntegrationsCard = ({ int }) => {
    const classes = useStyles();

    const handleToggle = props => {
        // console.log('YO', props);
        toggleAsyncIntegration(props);
    };
    return (
        <Card className={classes.integrationCard} variant="outlined">
            <CardContent style={{ paddingBottom: 0 }}>
                <div
                    style={{
                        display: 'flex',
                        justifyContent: 'space-between',
                        alignItems: 'flex-start',
                        marginBottom: '0.5em',
                    }}
                >
                    <Typography variant="h5" component="h2">
                        {int.config.name}
                    </Typography>
                    <Chip label={`type: ${int.type}`} size="small" />
                </div>
                <Typography variant="h6" component="p" gutterBottom>
                    Status:{' '}
                    {int.status === 3
                        ? 'Connecting...'
                        : int.status === 2
                        ? 'Disconnecting'
                        : int.status === 1
                        ? 'Connected'
                        : int.status === 0
                        ? 'Disconnected'
                        : 'Unknown'}
                </Typography>
                <Typography style={{ fontSize: '14px' }} color="textSecondary" gutterBottom>
                    QLC+ IP Address: {int.config.ip_address}:{int.config.port}
                </Typography>
                <Typography style={{ fontSize: '14px' }} color="textSecondary" gutterBottom>
<<<<<<< HEAD
                    Description: {int.config.description}
=======
                    Status: {int.status === 3 ? 'connecting...' : int.status === 2 ? 'disconnecting': int.status === 1 ? 'connected':int.status === 0 ? 'disconnected':'Unknown'}
>>>>>>> 1e88f94a
                </Typography>
                <Button
                    variant="contained"
                    color="primary"
                    aria-label="Add"
                    className={classes.button}
                    endIcon={<AddCircleIcon />}
                    aria-haspopup="true"
                    //onClick={handleClickListItem}
                    role="listitem"
                >
                    ADD Event Listener
                </Button>
            </CardContent>
            <CardActions>
                <PopoverSure
                    variant="text"
                    onDeleteVitem={() =>
                        deleteAsyncIntegration({
                            id: int.id,
                        })
                    }
                />
                <Button
                    variant="text"
                    color="secondary"
                    onClick={() => {
                        console.log('edit');
                    }}
                >
                    <EditIcon />
                </Button>
                <Switch
                    color="primary"
                    onChange={() =>
                        handleToggle({
                            id: int.id,
                        })
                    }
                    checked={int.active}
                />
            </CardActions>
<<<<<<< HEAD
=======

>>>>>>> 1e88f94a
        </Card>
    );
};

export default IntegrationsCard;<|MERGE_RESOLUTION|>--- conflicted
+++ resolved
@@ -62,11 +62,7 @@
                     QLC+ IP Address: {int.config.ip_address}:{int.config.port}
                 </Typography>
                 <Typography style={{ fontSize: '14px' }} color="textSecondary" gutterBottom>
-<<<<<<< HEAD
-                    Description: {int.config.description}
-=======
                     Status: {int.status === 3 ? 'connecting...' : int.status === 2 ? 'disconnecting': int.status === 1 ? 'connected':int.status === 0 ? 'disconnected':'Unknown'}
->>>>>>> 1e88f94a
                 </Typography>
                 <Button
                     variant="contained"
@@ -109,10 +105,6 @@
                     checked={int.active}
                 />
             </CardActions>
-<<<<<<< HEAD
-=======
-
->>>>>>> 1e88f94a
         </Card>
     );
 };
