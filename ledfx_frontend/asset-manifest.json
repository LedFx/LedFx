--- conflicted
+++ resolved
@@ -1,19 +1,5 @@
 {
   "files": {
-<<<<<<< HEAD
-    "main.css": "/static/css/main.787f6f79.chunk.css",
-    "main.js": "/static/js/main.e09a7d6b.chunk.js",
-    "main.js.map": "/static/js/main.e09a7d6b.chunk.js.map",
-    "runtime-main.js": "/static/js/runtime-main.e9600707.js",
-    "runtime-main.js.map": "/static/js/runtime-main.e9600707.js.map",
-    "static/js/2.23d617a8.chunk.js": "/static/js/2.23d617a8.chunk.js",
-    "static/js/2.23d617a8.chunk.js.map": "/static/js/2.23d617a8.chunk.js.map",
-    "static/js/3.8775deaa.chunk.js": "/static/js/3.8775deaa.chunk.js",
-    "static/js/3.8775deaa.chunk.js.map": "/static/js/3.8775deaa.chunk.js.map",
-    "index.html": "/index.html",
-    "static/css/main.787f6f79.chunk.css.map": "/static/css/main.787f6f79.chunk.css.map",
-    "static/js/2.23d617a8.chunk.js.LICENSE.txt": "/static/js/2.23d617a8.chunk.js.LICENSE.txt",
-=======
     "main.css": "/static/css/main.823c3591.chunk.css",
     "main.js": "/static/js/main.7383255b.chunk.js",
     "main.js.map": "/static/js/main.7383255b.chunk.js.map",
@@ -26,22 +12,14 @@
     "index.html": "/index.html",
     "static/css/main.823c3591.chunk.css.map": "/static/css/main.823c3591.chunk.css.map",
     "static/js/2.27390c35.chunk.js.LICENSE.txt": "/static/js/2.27390c35.chunk.js.LICENSE.txt",
->>>>>>> ce15f473
     "static/media/index.css": "/static/media/materialdesignicons-webfont.e9db4005.woff2",
     "static/media/blademod.04a8d38d.svg": "/static/media/blademod.04a8d38d.svg",
     "static/media/ring.1faea45b.png": "/static/media/ring.1faea45b.png"
   },
   "entrypoints": [
-<<<<<<< HEAD
-    "static/js/runtime-main.e9600707.js",
-    "static/js/2.23d617a8.chunk.js",
-    "static/css/main.787f6f79.chunk.css",
-    "static/js/main.e09a7d6b.chunk.js"
-=======
     "static/js/runtime-main.494004f0.js",
     "static/js/2.27390c35.chunk.js",
     "static/css/main.823c3591.chunk.css",
     "static/js/main.7383255b.chunk.js"
->>>>>>> ce15f473
   ]
 }