--- conflicted
+++ resolved
@@ -134,15 +134,9 @@
 
     def test_upload_path_traversal_rejected(self, sample_png_bytes):
         """Test that path traversal attempts are rejected.
-<<<<<<< HEAD
         
         Tests all path traversal patterns from naughty_paths (big-list-of-naughty-strings).
         Reserved device names without path separators are tested separately in naughty_filenames.
-=======
-
-        Tests all 207 path traversal patterns from the big-list-of-naughty-strings.
-        With the DNS fix (using 127.0.0.1), this completes in ~30s instead of ~15min.
->>>>>>> 3334189b
         """
         for naughty_path in naughty_paths:
             files = {
