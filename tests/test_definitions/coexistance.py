--- conflicted
+++ resolved
@@ -287,7 +287,6 @@
             },
         ],
     ),
-<<<<<<< HEAD
     "cleanup_osc_1": APITestCase(
         execution_order=(test_count := test_count + 1),
         method="DELETE",
@@ -313,14 +312,6 @@
     #TODO: add test cases for general port seperated
     #TODO: add test cases for general port seperated
 
-=======
-    # TODO: add test cases for general port seperated
-    # TODO: add test cases for general port seperated
-    # TODO: add test cases for general port seperated
-    # TODO: add test cases for general port seperated
-    # TODO: add test cases for general port seperated
-    # TODO: add test cases for general port seperated
->>>>>>> 85d9c15e
     "cleanup_e131": APITestCase(
         execution_order=(test_count := test_count + 1),
         method="DELETE",
