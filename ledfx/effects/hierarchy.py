--- conflicted
+++ resolved
@@ -19,16 +19,8 @@
         "background_brightness",
         "blur",
         "mirror",
-<<<<<<< HEAD
         "flip"
 
-=======
-        "flip",
-        "gradient_roll",
-        "gradient",
-        "frequency_range",
-        "brightness",
->>>>>>> a5c6402b
     ]
     ADVANCED_KEYS = []
 
@@ -92,15 +84,8 @@
             self.color = self.color_low
             self.last_low = current_time 
 
-<<<<<<< HEAD
 
         elif current_time - self.last_low > self._config["switch_time"]:
-=======
-        elif (
-            timeit.default_timer() - self.last_low
-            > self._config["switch_time"]
-        ):
->>>>>>> a5c6402b
             # use Mids
             self.power_func = self.POWER_FUNCS_MAPPING["Mids"]
             self.filtered_power = getattr(data, self.power_func)()
@@ -108,14 +93,7 @@
                 self.color = self.color_mids
                 self.last_mid = current_time 
             # use High
-<<<<<<< HEAD
             elif current_time - self.last_mid > self._config["switch_time"]:
-=======
-            elif (
-                timeit.default_timer() - self.last_mid
-                > self._config["switch_time"]
-            ):
->>>>>>> a5c6402b
                 self.power_func = self.POWER_FUNCS_MAPPING["High"]
                 self.filtered_power = getattr(data, self.power_func)()
                 self.color = self.color_high
@@ -123,11 +101,5 @@
     def render(self):
         # just fill the pixels to the selected color multiplied by the brightness
         # we don't care if it is a single pixel or a massive matrix!
-<<<<<<< HEAD
         self.pixels[:] = self.color * aggressive_top_end_bias(self.filtered_power , self._config["brightness_boost"])
-        
-=======
-        self.pixels[:] = (
-            self.color * self.filtered_power * self._config["brightness_boost"]
-        )
->>>>>>> a5c6402b
+        