--- conflicted
+++ resolved
@@ -6,6 +6,7 @@
 from ledfx.color import parse_color, validate_color
 from ledfx.effects.audio import AudioReactiveEffect
 from ledfx.utils import Graph
+
 
 # Metro intent is to flash a pattern on led strips so end users can look for
 # sync between separate light strips due to protocol, wifi conditions or other
@@ -66,6 +67,7 @@
         pass
 
     def config_updated(self, config):
+
         self.background_color = np.array(
             parse_color(self._config["background_color"]), dtype=float
         )
@@ -77,15 +79,9 @@
             self._config["pulse_ratio"]
         )
         if self._config["capture"] and self.graph is None:
-<<<<<<< HEAD
-            self.graph = Graph("Metro Callback Timing",
-                               ["Audio", "Render"],
-                               points=5000)
-=======
             self.graph = Graph(
-                f"Metro Callback Timing", ["Audio", "Render"], points=5000
+                "Metro Callback Timing", ["Audio", "Render"], points=5000
             )
->>>>>>> ce253e59
         elif not self._config["capture"] and self.graph is not None:
             self.graph.dump_graph(only_jitter=True)
             self.graph = None
