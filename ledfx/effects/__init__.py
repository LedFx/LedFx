import colorsys
import logging

# from ledfx.effects.audio import FREQUENCY_RANGES
from functools import lru_cache

import numpy as np
import voluptuous as vol

from ledfx.color import COLORS
from ledfx.utils import BaseRegistry, RegistryLoader

_LOGGER = logging.getLogger(__name__)


class DummyEffect:

<<<<<<< HEAD
    CONFIG_SCHEMA = vol.Schema({})
=======
    config = vol.Schema({})
>>>>>>> 2a46ff6c

    def __init__(self, pixel_count):
        self._pixels = np.zeros((pixel_count, 3))

    def get_pixels(self):
        return self._pixels

    def activate(self):
        pass

    def deactivate(self):
        pass


def mix_colors(color_1, color_2, ratio):
    if np.array_equal(color_2, []):
        return (
            color_1[0] * (1 - ratio) + 0,
            color_1[1] * (1 - ratio) + 0,
            color_1[2] * (1 - ratio) + 0,
        )
    else:
        return (
            color_1[0] * (1 - ratio) + color_2[0] * ratio,
            color_1[1] * (1 - ratio) + color_2[1] * ratio,
            color_1[2] * (1 - ratio) + color_2[2] * ratio,
        )


def fill_solid(pixels, color):
    pixels[
        :,
    ] = color


def fill_rainbow(pixels, initial_hue, delta_hue):
    hue = initial_hue
    sat = 0.95
    val = 1.0
    for i in range(0, len(pixels)):
        pixels[i, :] = tuple(
            int(i * 255) for i in colorsys.hsv_to_rgb(hue, sat, val)
        )
        hue = hue + delta_hue
    return pixels


def mirror_pixels(pixels):
    # TODO: Figure out some better logic here. Needs to reduce the signal
    # and reflect across the middle. The prior logic was broken for
    # non-uniform effects.
    mirror_shape = (np.shape(pixels)[0], 2, np.shape(pixels)[1])
    return (
        np.append(pixels[::-1], pixels, axis=0)
        .reshape(mirror_shape)
        .mean(axis=1)
    )


def flip_pixels(pixels):
    return np.flipud(pixels)


def blur_pixels(pixels, sigma):
    rgb_array = pixels.T
    rgb_array[0] = smooth(rgb_array[0], sigma)
    rgb_array[1] = smooth(rgb_array[1], sigma)
    rgb_array[2] = smooth(rgb_array[2], sigma)
    return rgb_array.T


def brightness_pixels(pixels, brightness):
    pixels = np.multiply(pixels, brightness, out=pixels, casting="unsafe")
    return pixels


@lru_cache(maxsize=32)
def _gaussian_kernel1d(sigma, order, radius):
    """
    Produces a 1D Gaussian or Gaussian-derivative filter kernel as a numpy array.

    Args:
        sigma (float): The standard deviation of the filter.
        order (int): The derivative-order to use. 0 indicates a Gaussian function, 1 a 1st order derivative, etc.
        radius (int): The kernel produced will be of length (2*radius+1)

    Returns:
        Array of length (2*radius+1) containing the filter kernel.
    """
    if order < 0:
        raise ValueError("Order must non-negative")
    if not (isinstance(radius, int) or radius.is_integer()) or radius <= 0:
        raise ValueError("Radius must a positive integer")

    p = np.polynomial.Polynomial([0, 0, -0.5 / (sigma * sigma)])
    x = np.arange(-radius, radius + 1)
    phi_x = np.exp(p(x), dtype=np.double)
    phi_x /= phi_x.sum()

    if order > 0:
        # For Gaussian-derivative filters, the function must be derived one or more times.
        q = np.polynomial.Polynomial([1])
        p_deriv = p.deriv()
        for _ in range(order):
            # f(x) = q(x) * phi(x) = q(x) * exp(p(x))
            # f'(x) = (q'(x) + q(x) * p'(x)) * phi(x)
            q = q.deriv() + q * p_deriv
        phi_x *= q(x)

    return phi_x


def smooth(x, sigma):
    """
    Smooths a 1D array via a Gaussian filter.

    Args:
        x (array of floats): The array to be smoothed.
        sigma (float): The standard deviation of the smoothing filter to use.

    Returns:
        Array of same length as x.
    """

    if len(x) == 0:
        raise ValueError("Cannot smooth an empty array")

    # Choose a radius for the filter kernel large enough to include all significant elements. Using
    # a radius of 4 standard deviations (rounded to int) will only truncate tail values that are of
    # the order of 1e-5 or smaller. For very small sigma values, just use a minimal radius.
    kernel_radius = max(1, int(round(4.0 * sigma)))
    filter_kernel = _gaussian_kernel1d(sigma, 0, kernel_radius)

    # The filter kernel will be applied by convolution in 'valid' mode, which includes only the
    # parts of the convolution in which the two signals full overlap, i.e. where the shorter signal
    # is entirely contained within the longer signal, producing an output signal of length equal to
    # the difference in length between the two input signals, plus one. So the input signal must be
    # extended by mirroring the ends (to give realistic values for the first and last pixels after
    # smoothing) until len(x_mirrored) - len(w) + 1 = len(x). This requires adding (len(w)-1)/2
    # values to each end of the input. If len(x) < (len(w)-1)/2, then the mirroring will need to be
    # performed over multiple iterations, as the mirrors can only, at most, triple the length of x
    # each time they are applied.
    extended_input_len = len(x) + len(filter_kernel) - 1
    x_mirrored = x
    while len(x_mirrored) < extended_input_len:
        mirror_len = min(
            len(x_mirrored), (extended_input_len - len(x_mirrored)) // 2
        )
        x_mirrored = np.r_[
            x_mirrored[mirror_len - 1 :: -1],
            x_mirrored,
            x_mirrored[-1 : -(mirror_len + 1) : -1],
        ]

    # Convolve the extended input copy with the filter kernel to apply the filter.
    # Convolving in 'valid' mode clips includes only the parts of the convolution in which the two
    # signals full overlap, i.e. the shorter signal is entirely contained within the longer signal.
    # It produces an output of length equal to the difference in length between the two input
    # signals, plus one. So this relies on the assumption that len(s) - len(w) + 1 >= len(x).
    y = np.convolve(x_mirrored, filter_kernel, mode="valid")

    assert len(y) == len(x)

    return y


@BaseRegistry.no_registration
class Effect(BaseRegistry):
    """
    Manages an effect
    """

    NAME = ""
    _pixels = None
    _config = None
    _active = False
    _display = None

    # Basic effect properties that can be applied to all effects
    CONFIG_SCHEMA = vol.Schema(
        {
            vol.Optional(
                "blur",
                description="Amount to blur the effect",
                default=0.0,
            ): vol.All(vol.Coerce(float), vol.Range(min=0.0, max=10)),
            vol.Optional(
                "flip", description="Flip the effect", default=False
            ): bool,
            vol.Optional(
                "mirror",
                description="Mirror the effect",
                default=False,
            ): bool,
            vol.Optional(
                "brightness",
                description="Brightness of strip",
                default=1.0,
            ): vol.All(vol.Coerce(float), vol.Range(min=0.0, max=1.0)),
            vol.Optional(
                "background_color",
                description="Apply a background colour",
                default="black",
            ): vol.In(list(COLORS.keys())),
            vol.Optional(
                "background_brightness",
                description="Brightness of the background colour",
                default=1.0,
            ): vol.All(vol.Coerce(float), vol.Range(min=0.0, max=1.0)),
        }
    )

    def __init__(self, ledfx, config):
        self._ledfx = ledfx
        self._config = {}
        self.update_config(config)

    def __del__(self):
        if self._active:
            self.deactivate()

    def activate(self, display):
        """Attaches an output channel to the effect"""
        self._display = display
        self._pixels = np.zeros((display.pixel_count, 3))
        self._active = True

        # Iterate all the base classes and check to see if the base
        # class has an on_activate method. If so, call it
        valid_classes = list(type(self).__bases__)
        valid_classes.append(type(self))
        for base in valid_classes:
            if hasattr(base, "on_activate"):
                base.on_activate(self, display.pixel_count)

        _LOGGER.info(f"Effect {self.NAME} activated.")

    def deactivate(self):
        """Detaches an output channel from the effect"""
        self._pixels = None
        self._active = False

        _LOGGER.info(f"Effect {self.NAME} deactivated.")

    def update_config(self, config):
        # TODO: Sync locks to ensure everything is thread safe

        validated_config = type(self).schema()(config)
        prior_config = self._config

        if self._config != {}:

            self._config = prior_config | config
        else:
            self._config = validated_config
        self.configured_blur = self._config["blur"]
        self._bg_brightness = self._config["background_brightness"]
        self._bg_color = np.array(
            COLORS[self._config["background_color"]], dtype=float
        )

        def inherited(cls, method):
            if hasattr(cls, method) and hasattr(super(cls, cls), method):
                return cls.foo == super(cls).foo
            return False

        # Iterate all the base classes and check to see if there is a custom
        # implementation of config updates. If to notify the base class.
        valid_classes = list(type(self).__bases__)
        valid_classes.append(type(self))
        for base in valid_classes:
            if base.config_updated != super(base, base).config_updated:
                base.config_updated(self, self._config)

        _LOGGER.info(
            f"Effect {self.NAME} config updated to {validated_config}."
        )

        self.configured_blur = self._config["blur"]

    def config_updated(self, config):
        """
        Optional event for when an effect's config is updated. This
        should be used by the subclass only if they need to build up
        complex properties off the configuration, otherwise the config
        should just be referenced in the effect's loop directly
        """

        pass

    @property
    def is_active(self):
        """Return if the effect is currently active"""
        return self._active

    def render(self):
        return self.pixels

    def get_pixels(self):
        pixels = self.render()

        if isinstance(pixels, tuple):
            self._pixels = np.copy(pixels)
        elif isinstance(pixels, np.ndarray):

            # Apply some of the base output filters if necessary
            if self._config["flip"]:
                pixels = flip_pixels(pixels)
            if self._config["mirror"]:
                pixels = mirror_pixels(pixels)
            if self._config["background_color"]:
                # TODO: colours in future should have an alpha value, which would work nicely to apply to dim the background colour
                # for now, just set it a bit less bright.
                _bg_color_array = np.tile(self._bg_color, (len(pixels), 1))
                pixels += np.multiply(_bg_color_array.T, self._bg_brightness).T
            if self._config["brightness"] is not None:
                pixels = brightness_pixels(pixels, self._config["brightness"])
            # If the configured blur is greater than 0 we need to blur it
            if self.configured_blur != 0.0:
                pixels = blur_pixels(pixels=pixels, sigma=self.configured_blur)
            self._pixels = np.copy(pixels)
        else:
            raise TypeError()

        return pixels

    @property
    def pixels(self):
        """Returns the pixels for the channel"""
        if not self._active:
            raise Exception(
                "Attempting to access pixels before effect is active"
            )

        return np.copy(self._pixels)

    @pixels.setter
    def pixels(self, pixels):
        """Sets the pixels for the channel"""
        if not self._active:
            _LOGGER.warning(
                "Attempting to set pixels before effect is active. Dropping."
            )
            return

        if isinstance(pixels, tuple):
            self._pixels = np.copy(pixels)
        elif isinstance(pixels, np.ndarray):

            # Apply some of the base output filters if necessary
            if self._config["flip"]:
                pixels = flip_pixels(pixels)
            if self._config["mirror"]:
                pixels = mirror_pixels(pixels)
            if self._config["background_color"]:
                # TODO: colours in future should have an alpha value, which would work nicely to apply to dim the background colour
                # for now, just set it a bit less bright.
                _bg_color_array = np.tile(self._bg_color, (len(pixels), 1))
                pixels += np.multiply(_bg_color_array.T, self._bg_brightness).T
            if self._config["brightness"] is not None:
                pixels = brightness_pixels(pixels, self._config["brightness"])
            # If the configured blur is greater than 0 we need to blur it
            if self.configured_blur != 0.0:
                pixels = blur_pixels(pixels=pixels, sigma=self.configured_blur)
            self._pixels = np.copy(pixels)
        else:
            raise TypeError()

    @property
    def pixel_count(self):
        """Returns the number of pixels for the channel"""
        return len(self._pixels)

    @property
    def name(self):
        return self.NAME


class Effects(RegistryLoader):
    """Thin wrapper around the effect registry that manages effects"""

    PACKAGE_NAME = "ledfx.effects"

    def __init__(self, ledfx):
        super().__init__(ledfx=ledfx, cls=Effect, package=self.PACKAGE_NAME)
        self._ledfx.audio = None<|MERGE_RESOLUTION|>--- conflicted
+++ resolved
@@ -15,11 +15,7 @@
 
 class DummyEffect:
 
-<<<<<<< HEAD
-    CONFIG_SCHEMA = vol.Schema({})
-=======
     config = vol.Schema({})
->>>>>>> 2a46ff6c
 
     def __init__(self, pixel_count):
         self._pixels = np.zeros((pixel_count, 3))
