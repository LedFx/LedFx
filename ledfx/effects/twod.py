--- conflicted
+++ resolved
@@ -148,7 +148,6 @@
             )
 
     def draw_test(self, rgb_draw):
-<<<<<<< HEAD
             width, height  = rgb_draw._image.size
             rgb_draw.rectangle(
                 [(0, 0), (width - 1, height - 1)],
@@ -172,30 +171,6 @@
                 fill="white",
                 width=1,
             )
-=======
-        rgb_draw.rectangle(
-            [(0, 0), (self.t_width - 1, self.t_height - 1)],
-            fill=None,
-            outline="white",
-        )
-        mid_w, mid_h = int(self.t_width / 2), int(self.t_height / 2)
-        rgb_draw.line([(0, 0), (mid_w, mid_h)], fill="red", width=1)
-        rgb_draw.line(
-            [(self.t_width - 1, 0), (mid_w - 1, mid_h)],
-            fill="blue",
-            width=1,
-        )
-        rgb_draw.line(
-            [(0, self.t_height - 1), (mid_w - 1, mid_h)],
-            fill="green",
-            width=1,
-        )
-        rgb_draw.line(
-            [(self.t_width - 1, self.t_height - 1), (mid_w, mid_h)],
-            fill="white",
-            width=1,
-        )
->>>>>>> 96d0b3a6
 
     def draw(self):
         # this should be implemented in the child class
