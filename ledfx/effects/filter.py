import logging
import timeit

import numpy as np
import voluptuous as vol

from ledfx.color import parse_color, validate_color
from ledfx.effects.audio import AudioReactiveEffect
from ledfx.effects.gradient import GradientEffect

_LOGGER = logging.getLogger(__name__)


class Filter(AudioReactiveEffect, GradientEffect):
    NAME = "Filter"
    CATEGORY = "Simple"
    HIDDEN_KEYS = [
        "background_color",
        "background_brightness",
        "blur",
        "mirror",
        "flip",
        # we can't use gradient_roll as it is not time invariant
        "gradient_roll",
    ]
    ADVANCED_KEYS = []

    CONFIG_SCHEMA = vol.Schema(
        {
            vol.Optional(
                "color",
                description="Simple color selector",
                default="#FF0000",
            ): validate_color,
            vol.Optional(
                "frequency_range",
                description="Frequency range for derived brightness",
                default="Lows (beat+bass)",
            ): vol.In(list(AudioReactiveEffect.POWER_FUNCS_MAPPING.keys())),
            vol.Optional(
                "use_gradient",
                description="Use gradient instead of color",
                default=False,
            ): bool,
            vol.Optional(
                "roll_speed",
                description="0= no gradient roll, range 60 secs to 1 sec",
                default=0.0,
            ): vol.All(vol.Coerce(float), vol.Range(min=0.0, max=1.0)),
            vol.Optional(
                "boost",
                description="Boost the brightness of the effect on a parabolic curve",
                default=0.0,
            ): vol.All(vol.Coerce(float), vol.Range(min=0.0, max=1.0)),
        }
    )

    def on_activate(self, pixel_count):
        self.filtered_power = 0
        self.current_time = timeit.default_timer()

    def config_updated(self, config):
        self.power_func = self.POWER_FUNCS_MAPPING[
            self._config["frequency_range"]
        ]
        self.color = np.array(parse_color(self._config["color"]))
        self.use_gradient = self._config["use_gradient"]
        self.roll_speed = self._config["roll_speed"]
        if self.roll_speed > 0:
            # ranging time from 20 to 1 seconds
            self.roll_time = (1 - self.roll_speed) * 59 + 1
        self.boost = self._config["boost"]

    def audio_data_updated(self, data):
        self.filtered_power = getattr(data, self.power_func)()

    def aggressive_top_end_bias(self, x, boost):
        """
        Final aggressive top-end bias:
        - Linear at boost = 0
        - Strong upward curve at boost = 1
        """
        aggressive_curve = 1 - (1 - x) ** 4  # Adjust power for curve steepness
        return (1 - boost) * x + boost * aggressive_curve

    def render(self):

        if self.use_gradient:

            if self.roll_speed > 0:
                # some mod magic to get a value between 0 and 1 according to time passed
                gradient_index = (
                    timeit.default_timer() % self.roll_time
                ) / self.roll_time
            else:
                gradient_index = 0

            color = self.get_gradient_color(gradient_index)
        else:
            color = self.color

        from ledfx.utils import Teleplot
<<<<<<< HEAD
        Teleplot.send(f"power_{self._config['frequency_range']}:{self.filtered_power:.3f}")
=======

        Teleplot.send(
            f"power_{self._config["frequency_range"]}:{self.filtered_power:.3f}"
        )
>>>>>>> 78f9d318
        boosted = self.aggressive_top_end_bias(self.filtered_power, self.boost)
        Teleplot.send(f"boost_{self._config['frequency_range']}:{boosted:.3f}")

        # just fill the pixels to the selected color multiplied by the brightness
        # we don't care if it is a single pixel or a massive matrix!
        self.pixels[:] = color * boosted<|MERGE_RESOLUTION|>--- conflicted
+++ resolved
@@ -100,14 +100,7 @@
             color = self.color
 
         from ledfx.utils import Teleplot
-<<<<<<< HEAD
         Teleplot.send(f"power_{self._config['frequency_range']}:{self.filtered_power:.3f}")
-=======
-
-        Teleplot.send(
-            f"power_{self._config["frequency_range"]}:{self.filtered_power:.3f}"
-        )
->>>>>>> 78f9d318
         boosted = self.aggressive_top_end_bias(self.filtered_power, self.boost)
         Teleplot.send(f"boost_{self._config['frequency_range']}:{boosted:.3f}")
 
