import logging
import timeit
from enum import IntEnum

import numpy as np
import voluptuous as vol

from ledfx.color import parse_color, validate_color
from ledfx.effects.audio import AudioReactiveEffect
from ledfx.effects.gradient import GradientEffect
from ledfx.utils import Graph

<<<<<<< HEAD

# this is kept as an example of how to use the graph util
# set to True to test, hit flip to trigger graph spawning in browser
# any config change will add a text annotation to the graph
graph_dump = True
=======
_LOGGER = logging.getLogger(__name__)
>>>>>>> 69621c6b


class Power(IntEnum):
    LOWS = 0
    MIDS = 1
    HIGH = 2


class Scan:
    def __init__(self, power_func):
        self.scan_pos = 0.0
        self.returning = False
        self.bar = 0
        self.power_func = power_func
        self.power = 0.0
        if graph_dump:
            self.graph = Graph(f"Scan Filter {power_func}", ["p_in", "p_out"],
                               y_title="Power")

    def set_color_scan_cache(self, color):
        self.color_scan_cache = np.array(parse_color(color), dtype=float)
        self.color_scan = self.color_scan_cache


class ScanMultiAudioEffect(AudioReactiveEffect, GradientEffect):
    NAME = "Scan Multi"
    CATEGORY = "Classic"
    HIDDEN_KEYS = ["gradient_roll"]
    ADVANCED_KEYS = ["input_source", "attack", "decay", "filter"]

    _sources = {
        "Power": "power",
        "Melbank": "melbank",
    }

    CONFIG_SCHEMA = vol.Schema(
        {
            vol.Optional(
                "blur",
                description="Amount to blur the effect",
                default=3.0,
            ): vol.All(vol.Coerce(float), vol.Range(min=0.0, max=10)),
            vol.Optional(
                "mirror",
                description="Mirror the effect",
                default=False,
            ): bool,
            vol.Optional(
                "bounce",
                description="bounce the scan",
                default=True,
            ): bool,
            vol.Optional(
                "scan_width", description="Width of scan eye in %", default=30
            ): vol.All(vol.Coerce(int), vol.Range(min=1, max=100)),
            vol.Optional(
                "speed", description="Scan base % per second", default=50
            ): vol.All(vol.Coerce(int), vol.Range(min=0, max=100)),
            vol.Optional(
                "color_low",
                description="Color of low power scan",
                default="#FF0000",
            ): validate_color,
            vol.Optional(
                "color_mid",
                description="Color of mid power scan",
                default="#00FF00",
            ): validate_color,
            vol.Optional(
                "color_high",
                description="Color of high power scan",
                default="#0000FF",
            ): validate_color,
            vol.Optional(
                "multiplier",
                description="Speed impact multiplier",
                default=3.0,
            ): vol.All(vol.Coerce(float), vol.Range(min=0.0, max=5.0)),
            vol.Optional(
                "color_intensity",
                description="Adjust color intensity based on audio power",
                default=True,
            ): bool,
            vol.Optional(
                "use_grad",
                description="Use colors from gradient selector",
                default=False,
            ): bool,
            vol.Optional(
                "advanced",
                description="enable advanced options",
                default=True,
            ): bool,
            vol.Optional(
                "input_source",
                description="Audio processing source for low, mid, high",
                default="Power",
            ): vol.In(list(_sources.keys())),
            vol.Optional(
                "attack",
                description="Filter damping on attack, lower number is more",
                default=0.9,
            ): vol.All(vol.Coerce(float), vol.Range(min=0.01, max=0.99999)),
            vol.Optional(
                "decay",
                description="Filter damping on decay, lower number is more",
                default=0.7,
            ): vol.All(vol.Coerce(float), vol.Range(min=0.01, max=0.99999)),
            vol.Optional(
                "filter",
                description="Enable damping filters on attack and decay",
                default=False,
            ): bool,
        }
    )

    def __init__(self, ledfx, config):
        self.scans = [
            Scan("lows_power"),
            Scan("mids_power"),
            Scan("high_power"),
        ]
        self.flip_was = config["flip"]
        super().__init__(ledfx, config)

    def on_activate(self, pixel_count):
        self.last_time = timeit.default_timer()

    def config_updated(self, config):
        self.background_color = np.array(
            parse_color(self._config["background_color"]), dtype=float
        )
        self.scans[Power.LOWS].set_color_scan_cache(self._config["color_low"])
        self.scans[Power.MIDS].set_color_scan_cache(self._config["color_mid"])
        self.scans[Power.HIGH].set_color_scan_cache(self._config["color_high"])

        for scan in self.scans:
            scan._p_filter = self.create_filter(
<<<<<<< HEAD
                alpha_decay=self._config["decay"],
                alpha_rise=self._config["attack"]
=======
                alpha_decay=(self._config["sensitivity"] - 0.1) * 0.7,
                alpha_rise=(self._config["sensitivity"] - 0.0) * 1.0,
>>>>>>> 69621c6b
            )

        if graph_dump:
            for scan in self.scans:
                if self._config["flip"] != self.flip_was:
                    scan.graph.dump_graph("Flip")
                scan.graph.append_tag("Config changed", scan.power, color="red")
            self.flip_was = self._config["flip"]


    def audio_data_updated(self, data):
        if self._config["input_source"] == "Melbank":
            self.scans[0].power, self.scans[1].power, self.scans[2].power = (
                2 * np.mean(i) for i in self.melbank_thirds(filtered=False)
            )
        else:
            for scan in self.scans:
                scan.power = getattr(data, scan.power_func)() * 2

        for scan in self.scans:
            if graph_dump:
                scan.graph.append_by_key("p_in", scan.power)
            if self._config["filter"]:
                scan.power = scan._p_filter.update(scan.power)
            if graph_dump:
                scan.graph.append_by_key("p_out", scan.power)

            scan.bar = scan.power * self._config["multiplier"]

            if self._config["use_grad"]:
                gradient_pos = (scan.scan_pos / self.pixel_count) % 1
                scan.color_scan = self.get_gradient_color(gradient_pos)
            else:
                scan.color_scan = scan.color_scan_cache

            if self._config["color_intensity"]:
                scan.color_scan = scan.color_scan * min(1.0, scan.power)

    def render(self):
        now = timeit.default_timer()
        time_passed = now - self.last_time
        self.last_time = now

        step_per_sec = self.pixel_count / 100.0 * self._config["speed"]
        step_size = time_passed * step_per_sec

        scan_width_pixels = int(
            max(1, int(self.pixel_count / 100.0 * self._config["scan_width"]))
        )

        self.pixels[0 : self.pixel_count] = self.background_color

        for scan in self.scans:
            step_size = step_size * scan.bar

            if scan.returning:
                scan.scan_pos -= step_size
            else:
                scan.scan_pos += step_size

            if self._config["bounce"]:
                if scan.scan_pos > self.pixel_count - scan_width_pixels:
                    scan.returning = True
                if scan.scan_pos < 0:
                    scan.returning = False
            else:
                if scan.scan_pos > self.pixel_count:
                    scan.scan_pos = 0.0
                if scan.scan_pos < 0:
                    scan.returning = False

            pixel_pos = max(0, min(int(scan.scan_pos), self.pixel_count))

            # actually render
            self.pixels[
                pixel_pos : min(
                    pixel_pos + scan_width_pixels, self.pixel_count
                )
            ] += scan.color_scan

            if not self._config["bounce"]:
                overflow = (pixel_pos + scan_width_pixels) - self.pixel_count
                if overflow > 0:
                    self.pixels[:overflow] += scan.color_scan<|MERGE_RESOLUTION|>--- conflicted
+++ resolved
@@ -1,5 +1,5 @@
-import logging
 import timeit
+
 from enum import IntEnum
 
 import numpy as np
@@ -10,15 +10,10 @@
 from ledfx.effects.gradient import GradientEffect
 from ledfx.utils import Graph
 
-<<<<<<< HEAD
-
 # this is kept as an example of how to use the graph util
 # set to True to test, hit flip to trigger graph spawning in browser
 # any config change will add a text annotation to the graph
 graph_dump = True
-=======
-_LOGGER = logging.getLogger(__name__)
->>>>>>> 69621c6b
 
 
 class Power(IntEnum):
@@ -157,13 +152,8 @@
 
         for scan in self.scans:
             scan._p_filter = self.create_filter(
-<<<<<<< HEAD
                 alpha_decay=self._config["decay"],
                 alpha_rise=self._config["attack"]
-=======
-                alpha_decay=(self._config["sensitivity"] - 0.1) * 0.7,
-                alpha_rise=(self._config["sensitivity"] - 0.0) * 1.0,
->>>>>>> 69621c6b
             )
 
         if graph_dump:
@@ -172,7 +162,6 @@
                     scan.graph.dump_graph("Flip")
                 scan.graph.append_tag("Config changed", scan.power, color="red")
             self.flip_was = self._config["flip"]
-
 
     def audio_data_updated(self, data):
         if self._config["input_source"] == "Melbank":
