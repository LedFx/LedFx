import colorsys
import logging

import numpy as np
import PIL.Image as Image
import PIL.ImageChops as ImageChops
import voluptuous as vol

from ledfx.color import parse_color, validate_color
from ledfx.effects.audio import AudioReactiveEffect
from ledfx.effects.twod import Twod

# from ledfx.effects.hsv_effect import hsv_to_rgb

_LOGGER = logging.getLogger(__name__)

# copy this file and rename it into the effects folder
# Anywhere you see template, replace it with your own class reference / name


def hsv2rgb(h, s, v):
    return tuple(round(i * 255) for i in colorsys.hsv_to_rgb(h, s, v))


def rgb2hsv(rgb):
    # return colorsys.rgb_to_hsv(tuple(x/255 for x in rgb))
    return tuple(
        i
        for i in colorsys.rgb_to_hsv(
            rgb[0] / 255.0, rgb[1] / 255.0, rgb[2] / 255.0
        )
    )


def clamp(n, smallest, largest):
    return max(smallest, min(n, largest))


def ease(value):
    return 0.5 * np.sin(np.pi * (value - 0.5)) + 0.5


class neonfire(Twod):
    NAME = "NeonFire WIP"
    CATEGORY = "Matrix"
    # add keys you want hidden or in advanced here
    HIDDEN_KEYS = Twod.HIDDEN_KEYS + []
    ADVANCED_KEYS = Twod.ADVANCED_KEYS + []

    CONFIG_SCHEMA = vol.Schema(
        {
            vol.Optional(
                "color", description="Color of strip", default="#FF5500"
            ): validate_color,
            vol.Optional(
                "peak_highlight",
                description="Highlights peaks",
                default=True,
            ): bool,
            vol.Optional(
                "mirroring",
                description="Mirror!",
                default=False,
            ): bool,
            vol.Optional(
                "hsv_colors",
                description="Dynamic color",
                default=False,
            ): bool,
            vol.Optional(
                "frequency_range",
                description="Frequency range for the beat detection",
                default="Lows (beat+bass)",
            ): vol.In(list(AudioReactiveEffect.POWER_FUNCS_MAPPING.keys())),
            vol.Optional(
                "multiplier",
                description="Applied to the audio input to amplify effect",
                default=1.0,
            ): vol.All(vol.Coerce(float), vol.Range(min=0.0, max=2.0)),
            vol.Optional(
                "decay",
                description="Particle decay speed",
                default=0.02,
            ): vol.All(vol.Coerce(float), vol.Range(min=0.0001, max=0.5)),
            vol.Optional(
                "peak_sensitivity",
                description="Peak sensitivity",
                default=0,
            ): vol.All(vol.Coerce(int), vol.Range(min=0, max=8)),
            vol.Optional(
                "render_multiplier",
                description="Internal rendersize multiplier, can be used to change the speed.",
                default=1,
            ): vol.All(vol.Coerce(int), vol.Range(min=1, max=8)),
            vol.Optional(
                "alpha_stepsize",
                description="value of alpha reduction on particles per frame",
                default=16,
            ): vol.All(vol.Coerce(int), vol.Range(min=0, max=255)),
            vol.Optional(
                "use_stepsize",
                description="Wether to use alpha sepsize or decay speed",
                default=False,
            ): bool,
            vol.Optional(
                "diagonal_movement",
                description="Diagonal or straight pixel movement",
                default=True,
            ): bool,
            vol.Optional(
                "subtractive_decay",
                description="Multiplicative otherwise",
                default=True,
            ): bool,
            vol.Optional(
                "waterfall_mode",
                description="To replicate a waterfall, inspired by WMP",
                default=False,
            ): bool,
            vol.Optional(
                "clamp_peak",
                description="Clip peak-detection values",
                default=False,
            ): bool,
        }
    )

    def __init__(self, ledfx, config):
        super().__init__(ledfx, config)
        self.bar = 0
        self.previousimage = 0
        self.even = False
        self.r_height = 0
        self.r_width = 0
        self.renderwidth = 0
        self.renderheight = 0
        self.out_split = ()

        self.imagebuffer = Image.new("RGBA", (32, 32), (0, 0, 0, 0))
        self.paste = Image.new("RGBA", (32, 32), (0, 0, 0, 0))
        self.emptybuffer = Image.new("RGBA", (32, 32), (0, 0, 0, 0))
        self.configchanged = True

    def fix_framebuffers(self):
        if self.r_width > 0 and self.r_height > 0:
            self.renderwidth = int(self.r_width * self.rendermultiplier)
            self.renderheight = int(self.r_height * self.rendermultiplier)
        else:
            self.renderwidth = 32
            self.renderheight = 32

        self.imagebuffer = Image.new(
            "RGBA", (self.renderwidth, self.renderheight), (0, 0, 0, 0)
        )
        self.pastebuffer = Image.new(
            "RGBA", (self.renderwidth, self.renderheight), (0, 0, 0, 0)
        )
        self.emptybuffer = Image.new(
            "RGBA", (self.renderwidth, self.renderheight), (0, 0, 0, 0)
        )

    def on_activate(self, pixel_count):
        self.r = np.zeros(pixel_count)

    def config_updated(self, config):
        super().config_updated(config)
        # copy over your configs here into variables
        self.showpeaks = self._config["peak_highlight"]
        self.mirroring = self._config["mirroring"]
        self.power_func = self.POWER_FUNCS_MAPPING[
            self._config["frequency_range"]
        ]
        self.hsvcolor = self._config["hsv_colors"]
        self.color = np.array(parse_color(self._config["color"]), dtype=float)
        self.decay = self._config["decay"]
        self.peaksense = self._config["peak_sensitivity"]
        self.rendermultiplier = self._config["render_multiplier"]
        self.diagmove = self._config["diagonal_movement"]
        self.stepsize = self._config["alpha_stepsize"]
        self.usestepsize = self._config["use_stepsize"]
        self.subtractive = self._config["subtractive_decay"]
        self.waterfall = self._config["waterfall_mode"]
        self.configchanged = True
        self.multiplier = self._config["multiplier"]
        self.clamp_peak = self._config["clamp_peak"]

    def do_once(self):
        super().do_once()

        self.fix_framebuffers()

        # defer things that can't be done when pixel_count is not known
        # this is probably important for most 2d matrix where you want
        # things to be initialized to led length and implied dimensions
        #
        # self.r_width and self.r_height should be used for the (r)ender space
        # as the self.matrix will not exist yet
        #
        # note that self.t_width and self.t_height are the physical dimensions
        #
        # this function will be called once on the first entry to render call
        # in base class twod AND every time there is a config_updated thereafter

    def audio_data_updated(self, data):
        # Grab your audio input here, such as bar oscillator

        self.bar = (
            getattr(data, self.power_func)() * self._config["multiplier"]
        )

        if self.configchanged:
            self.fix_framebuffers()
            self.configchanged = False

        if self.renderheight > 0:
            self.r = self.melbank(filtered=True, size=self.renderheight)
            self.prep_frame_vars()
            # self.modifybuffer()

        self.even = np.invert(self.even)

    def prep_frame_vars(self):
        out = np.tile(self.r, (3, 1)).T
        np.clip(out, 0, 1, out=out)
        self.out_split = np.array_split(out, self.renderheight, axis=0)

    def renderframe(self):
        tempbuffer = self.imagebuffer.copy()
        if self.usestepsize:
<<<<<<< HEAD

            # TODO: measure performance difference
=======
            ###TODO: measure performance difference
>>>>>>> efdc9f20
            if self.subtractive:
                # tempbuffer = ImageChops.overlay(tempbuffer.copy(), Image.new("RGBA", (self.renderwidth, self.renderheight),(0,0,0,self.stepsize)))
                # tempbuffer = ImageChops.subtract(tempbuffer.copy(), Image.new("RGBA", (self.renderwidth, self.renderheight),(0,0,0,self.stepsize)))
                tempbuffer = ImageChops.subtract(
                    tempbuffer.copy(),
                    Image.new(
                        "RGBA",
                        (self.renderwidth, self.renderheight),
                        (
                            self.stepsize,
                            self.stepsize,
                            self.stepsize,
                            self.stepsize,
                        ),
                    ),
                )

            else:
                # tempbuffer = ImageChops.multiply(tempbuffer.copy(), Image.new("RGBA", (self.renderwidth, self.renderheight),(255,255,255,self.stepsize)))
                # tempbuffer = ImageChops.screen(tempbuffer.copy(), Image.new("RGBA", (self.renderwidth, self.renderheight),(255,255,255,self.stepsize)))
                # tempbuffer = Image.alpha_composite(tempbuffer.copy(), Image.new("RGBA", (self.renderwidth, self.renderheight),(0,0,0,self.stepsize)))
                tempbuffer = Image.blend(
                    tempbuffer.copy(),
                    Image.new(
                        "RGBA",
                        (self.renderwidth, self.renderheight),
                        (0, 0, 0, self.stepsize),
                    ),
                    self.stepsize / 255.0,
                )

        else:
            tempbuffer = Image.blend(
                tempbuffer.copy(), self.emptybuffer.copy(), self.decay
            )

        # tempbuffer.convert("RGBa")

        if not self.diagmove:
            self.imagebuffer = Image.new(
                "RGBA", (self.renderwidth, self.renderheight), (0, 0, 0, 0)
            )
            self.imagebuffer.paste(tempbuffer, (1, 0))

        else:
            self.imagebuffer = Image.new(
                "RGBA", (self.renderwidth, self.renderheight), (0, 0, 0, 0)
            )

            collo1 = self.imagebuffer.copy()
            collo2 = self.imagebuffer.copy()
            # collo1.paste(tempbuffer, (1,0), tempbuffer)
            collo1.paste(tempbuffer, (1, 0))

            if self.even:
                # collo2.paste(tempbuffer, (1,1), tempbuffer)
                collo2.paste(tempbuffer, (1, 1))
            else:
                collo2 = collo1.copy()

            if self.waterfall:
                if self.mirroring:
                    rightlimit = int(0.5 * self.renderwidth)
                else:
                    rightlimit = self.renderwidth
                croptransform = tuple(
                    (
                        int(0.125 * self.renderwidth),
                        0,
                        rightlimit,
                        self.renderheight,
                    )
                )
                waterfallmove = collo2.copy()
                waterfallmove = waterfallmove.crop(croptransform)
                collo2.paste(waterfallmove, (croptransform[0], 1))
                if self.even:
                    if self.mirroring:
                        rightlimit = int(0.5 * self.renderwidth)
                    else:
                        rightlimit = self.renderwidth
                    croptransform = tuple(
                        (
                            int(0.375 * self.renderwidth),
                            0,
                            rightlimit,
                            self.renderheight,
                        )
                    )
                    waterfallmove = collo2.copy()
                    waterfallmove = waterfallmove.crop(croptransform)
                    collo1.paste(waterfallmove, (croptransform[0], 1))

<<<<<<< HEAD
            # TODO: performance and comparative visual testing
                    
            self.imagebuffer = Image.blend(collo1, collo2,0.5)  #appears to have the best interaction with current alpha blending setups

            #self.imagebuffer = Image.alpha_composite(collo1, collo2)
            #self.imagebuffer = ImageChops.screen(collo1, collo2)
            #self.imagebuffer = ImageChops.overlay(collo1, collo2)
            #self.imagebuffer = ImageChops.multiply(collo1, collo2)
            #self.imagebuffer = ImageChops.add_modulo(collo1, collo2)
            #alphamask = Image.alpha_composite(collo1, collo2)
            #alphamask = ImageChops.screen(collo1, collo2)
            #self.imagebuffer = ImageChops.composite(collo1, collo2, alphamask)

        if len(self.out_split) >= self.renderheight :
=======
            ###TODO: performance and comparative visual testing

            self.imagebuffer = Image.blend(
                collo1, collo2, 0.5
            )  # appears to have the best interaction with current alpha blending setups

            # self.imagebuffer = Image.alpha_composite(collo1, collo2)
            # self.imagebuffer = ImageChops.screen(collo1, collo2)
            # self.imagebuffer = ImageChops.overlay(collo1, collo2)
            # self.imagebuffer = ImageChops.multiply(collo1, collo2)
            # self.imagebuffer = ImageChops.add_modulo(collo1, collo2)
            # alphamask = Image.alpha_composite(collo1, collo2)
            # alphamask = ImageChops.screen(collo1, collo2)
            # self.imagebuffer = ImageChops.composite(collo1, collo2, alphamask)

        if len(self.out_split) >= self.renderheight:
>>>>>>> efdc9f20
            for i in range(self.renderheight):
                vol = self.out_split[i].max()
                # pixelcolor = (int(self.color[0]*vol), int(self.color[1]*vol), int(self.color[2]*vol) , 255)
                pixelcolor = (255, 255, 255, 255)
                rgbvalue = self.color

                if self.hsvcolor:
                    h = i / self.renderheight
                    s = 1
                    # s = self.bar
                    if self.showpeaks:
                        s = 1 - self.bar
                    v = vol

                else:
                    hsv = rgb2hsv(rgbvalue)
                    h = hsv[0]
                    s = hsv[1]
                    if self.showpeaks:
                        s = hsv[1] - self.bar
                    v = vol

                if self.waterfall:
                    # s = s*1.5-0.5
                    # s = 0.5-(self.bar-0.5)*2*self.multiplier
                    if self.clamp_peak:
                        s = clamp(
                            0.35
                            - (ease(v / 8 * 5 + self.bar / 8 * 3) - 0.175) * 2,
                            0.25,
                            1.0,
                        )
                    else:
                        s = 0.25 - (ease(self.bar) - 0.25) * 2
                    v = 0.1 + (v * 0.9)

                rgbvalue = hsv2rgb(h, s, v)

                if self.peaksense > 0:
                    peakresult = int(
                        255 / self.peaksense
                        + self.out_split[i].mean() * self.peaksense * 255
                    )
                else:
                    peakresult = 255
                pixelcolor = (
                    rgbvalue[0],
                    rgbvalue[1],
                    rgbvalue[2],
                    peakresult,
                )

                self.imagebuffer.putpixel((0, i), pixelcolor)

    def modifybuffer(self):
        self.pastebuffer = self.imagebuffer.copy()

        # bufferarray = np.array(self.pastebuffer)

        if self.mirroring:
            reversebuffer = self.pastebuffer.copy().transpose(
                method=Image.Transpose.FLIP_LEFT_RIGHT
            )
            # self.pastebuffer = Image.alpha_composite(self.pastebuffer, reversebuffer)

            # self.pastebuffer = Image.composite(self.pastebuffer, reversebuffer, self.pastebuffer)
            self.pastebuffer = ImageChops.add(self.pastebuffer, reversebuffer)

        if self.rendermultiplier > 1 and self.r_width > 0:
            self.pastebuffer = self.pastebuffer.resize(
                (self.r_width, self.r_height)
            )

    def draw(self):
        # this is where you pixel mash, it will be a black image object each call
        # a draw object is already attached
        # self.matrix is the Image object
        # self.m_draw is the attached draw object

        # all rotation abstraction is done for you
        # you can use image dimensions now
        # self.matrix.height
        # self.matrix.width

        # look in this function for basic lines etc, use pillow primitives
        # for regular shapes

        self.renderframe()

        self.modifybuffer()

        self.matrix.paste(self.pastebuffer)

        if self.test:
            self.draw_test(self.m_draw)<|MERGE_RESOLUTION|>--- conflicted
+++ resolved
@@ -227,12 +227,8 @@
     def renderframe(self):
         tempbuffer = self.imagebuffer.copy()
         if self.usestepsize:
-<<<<<<< HEAD
 
             # TODO: measure performance difference
-=======
-            ###TODO: measure performance difference
->>>>>>> efdc9f20
             if self.subtractive:
                 # tempbuffer = ImageChops.overlay(tempbuffer.copy(), Image.new("RGBA", (self.renderwidth, self.renderheight),(0,0,0,self.stepsize)))
                 # tempbuffer = ImageChops.subtract(tempbuffer.copy(), Image.new("RGBA", (self.renderwidth, self.renderheight),(0,0,0,self.stepsize)))
@@ -326,27 +322,9 @@
                     waterfallmove = waterfallmove.crop(croptransform)
                     collo1.paste(waterfallmove, (croptransform[0], 1))
 
-<<<<<<< HEAD
             # TODO: performance and comparative visual testing
                     
             self.imagebuffer = Image.blend(collo1, collo2,0.5)  #appears to have the best interaction with current alpha blending setups
-
-            #self.imagebuffer = Image.alpha_composite(collo1, collo2)
-            #self.imagebuffer = ImageChops.screen(collo1, collo2)
-            #self.imagebuffer = ImageChops.overlay(collo1, collo2)
-            #self.imagebuffer = ImageChops.multiply(collo1, collo2)
-            #self.imagebuffer = ImageChops.add_modulo(collo1, collo2)
-            #alphamask = Image.alpha_composite(collo1, collo2)
-            #alphamask = ImageChops.screen(collo1, collo2)
-            #self.imagebuffer = ImageChops.composite(collo1, collo2, alphamask)
-
-        if len(self.out_split) >= self.renderheight :
-=======
-            ###TODO: performance and comparative visual testing
-
-            self.imagebuffer = Image.blend(
-                collo1, collo2, 0.5
-            )  # appears to have the best interaction with current alpha blending setups
 
             # self.imagebuffer = Image.alpha_composite(collo1, collo2)
             # self.imagebuffer = ImageChops.screen(collo1, collo2)
@@ -358,7 +336,6 @@
             # self.imagebuffer = ImageChops.composite(collo1, collo2, alphamask)
 
         if len(self.out_split) >= self.renderheight:
->>>>>>> efdc9f20
             for i in range(self.renderheight):
                 vol = self.out_split[i].max()
                 # pixelcolor = (int(self.color[0]*vol), int(self.color[1]*vol), int(self.color[2]*vol) , 255)
