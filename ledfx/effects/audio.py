import logging
import time
from collections import deque
from functools import cached_property, lru_cache

import aubio
import numpy as np
import sounddevice as sd
import voluptuous as vol

import ledfx.api.websocket
from ledfx.api.websocket import WEB_AUDIO_CLIENTS, WebAudioStream
from ledfx.effects import Effect
from ledfx.effects.math import ExpFilter
from ledfx.effects.melbank import FFT_SIZE, MIC_RATE, Melbanks
<<<<<<< HEAD
from ledfx.events import Event, GraphUpdateEvent
=======
from ledfx.events import Event
>>>>>>> ce15f473

_LOGGER = logging.getLogger(__name__)

MIN_MIDI = 21
MAX_MIDI = 108


class AudioInputSource:

    _is_activated = False
    _audio = None
    _stream = None
    _callbacks = []
    _audioWindowSize = 4
    _processed_audio_sample = None
    _volume = -90
    _volume_filter = ExpFilter(-90, alpha_decay=0.99, alpha_rise=0.99)

    @staticmethod
    def device_index_validator(val):
        """
        Validates device index in case the saved setting is no longer valid
        """
        if val in AudioInputSource.valid_device_indexes():
            return val
        else:
            return AudioInputSource.default_device_index()

    @staticmethod
    def valid_device_indexes():
        """
        A list of integers corresponding to valid input devices
        """
        return tuple(AudioInputSource.input_devices().keys())

    @staticmethod
    def default_device_index():
        return sd.default.device[0]

    @staticmethod
    def query_hostapis():
        return sd.query_hostapis() + ({"name": "WEB AUDIO"},)

    @staticmethod
    def query_devices():
        return sd.query_devices() + tuple(
            {
                "hostapi": len(AudioInputSource.query_hostapis()) - 1,
                "name": f"{client}",
                "max_input_channels": 1,
                "client": client,
            }
            for client in WEB_AUDIO_CLIENTS
        )

    @staticmethod
    def input_devices():
        hostapis = AudioInputSource.query_hostapis()
        devices = AudioInputSource.query_devices()
        return {
            idx: f"{hostapis[device['hostapi']]['name']}: {device['name']}"
            for idx, device in enumerate(devices)
            if (
                device["max_input_channels"] > 0
                and "asio" not in device["name"].lower()
            )
        }

    @staticmethod
    @property
    def AUDIO_CONFIG_SCHEMA():
        default_device_index = AudioInputSource.default_device_index()
        valid_device_indexes = AudioInputSource.valid_device_indexes()
        input_devices = AudioInputSource.input_devices()

        return vol.Schema(
            {
                vol.Optional("sample_rate", default=60): int,
                vol.Optional("mic_rate", default=MIC_RATE): int,
                vol.Optional("fft_size", default=FFT_SIZE): int,
                vol.Optional("min_volume", default=0.2): float,
                vol.Optional(
                    "audio_device", default=default_device_index
<<<<<<< HEAD
                ): vol.In(input_devices),
=======
                ): AudioInputSource.device_index_validator,
>>>>>>> ce15f473
            },
            extra=vol.ALLOW_EXTRA,
        )

    def __init__(self, ledfx, config):
        self._ledfx = ledfx
        self.update_config(config)

        def deactivate(e):
            self.deactivate()

        self._ledfx.events.add_listener(deactivate, Event.LEDFX_SHUTDOWN)

    def update_config(self, config):
        """Deactivate the audio, update the config, the reactivate"""

        if self._is_activated:
            self.deactivate()
        self._config = self.AUDIO_CONFIG_SCHEMA.fget()(config)
        if len(self._callbacks) != 0:
            self.activate()

    def activate(self):

        if self._audio is None:
            try:
                self._audio = sd
            except OSError as Error:
                _LOGGER.critical(f"Error: {Error}. Shutting down.")
                self._ledfx.stop()

        # Enumerate all of the input devices and find the one matching the
        # configured host api and device name
        input_devices = self.query_devices()
        hostapis = self.query_hostapis()
        default_device = self.default_device_index()
        valid_device_indexes = self.valid_device_indexes()
<<<<<<< HEAD
        default_api = self._audio.default.hostapi
=======
>>>>>>> ce15f473
        device_idx = self._config["audio_device"]

        if device_idx > max(valid_device_indexes):
            _LOGGER.warning(
                f"Invalid audio device index: {device_idx}. Reverting to default input device."
            )
            device_idx = default_device

        elif device_idx not in valid_device_indexes:
            _LOGGER.warning(
                f"Audio device {input_devices[device_idx]['name']} has no input channels. Reverting to default input device."
            )
            device_idx = default_device

        # hostapis = self._audio.query_hostapis()
        # devices = self._audio.query_devices()
        # default_api = self._audio.default.hostapi

        # Show device and api info in logger
        # _LOGGER.debug("Audio Input Devices:")
        # for api_idx, api in enumerate(hostapis):
        #     _LOGGER.debug(
        #         "Host API: {} {}".format(
        #             api["name"],
        #             "[DEFAULT]" if api_idx == default_api else "",
        #         )
        #     )
        #     for idx in api["devices"]:
        #         device = devices[idx]
        #         if device["max_input_channels"] > 0:
        #             _LOGGER.debug(
        #                 "    [{}] {} {} {}".format(
        #                     idx,
        #                     device["name"],
        #                     "[DEFAULT]" if idx == default_device else "",
        #                     "[SELECTED]" if idx == device_idx else "",
        #                 )
        #             )

        # old, do not use
        # self.pre_emphasis.set_biquad(1., -self._config['pre_emphasis'], 0, 0, 0)

        # USE THESE FOR SCOTT_MEL OR OTHERS
        # self.pre_emphasis.set_biquad(1.3662, -1.9256, 0.5621, -1.9256, 0.9283)

        # USE THESE FOR MATT_MEl
        # weaker bass, good for vocals, highs
        # self.pre_emphasis.set_biquad(0.87492, -1.74984, 0.87492, -1.74799, 0.75169)
        # bass heavier overall more balanced
        # self.pre_emphasis.set_biquad(
        #     0.85870, -1.71740, 0.85870, -1.71605, 0.71874
        # )

        # Setup a pre-emphasis filter to balance the input volume of lows to highs
        self.pre_emphasis = aubio.digital_filter(3)
        self.pre_emphasis.set_biquad(0.8268, -1.6536, 0.8268, -1.6536, 0.6536)

        # self.pre_emphasis = None,
        freq_domain_length = (self._config["fft_size"] // 2) + 1

        self._raw_audio_sample = np.zeros(
            self._config["mic_rate"] // self._config["sample_rate"],
            dtype=np.float32,
        )

        # Setup the phase vocoder to perform a windowed FFT
        self._phase_vocoder = aubio.pvoc(
            self._config["fft_size"],
            self._config["mic_rate"] // self._config["sample_rate"],
        )
        self._frequency_domain_null = aubio.cvec(self._config["fft_size"])
        self._frequency_domain = self._frequency_domain_null
        self._frequency_domain_x = np.linspace(
            0,
            self._config["mic_rate"],
            freq_domain_length,
        )

        def open_audio_stream(device_idx):
            device = input_devices[device_idx]
            if hostapis[device["hostapi"]]["name"] == "WEB AUDIO":
                ledfx.api.websocket.ACTIVE_AUDIO_STREAM = (
                    self._stream
                ) = WebAudioStream(
                    device["client"], self._audio_sample_callback
                )
            else:
                self._stream = self._audio.InputStream(
                    samplerate=self._config["mic_rate"],
                    device=device_idx,
                    channels=1,
                    callback=self._audio_sample_callback,
                    dtype=np.float32,
                    latency="low",
                    blocksize=self._config["mic_rate"]
                    // self._config["sample_rate"],
                )

            _LOGGER.info(
                f"Audio source opened: {hostapis[device['hostapi']]['name']}: {device.get('name', device.get('client'))}"
            )

            self._stream.start()

        try:
            open_audio_stream(device_idx)
            self._is_activated = True
        except OSError as e:
            _LOGGER.critical(
                f"Unable to open Audio Device: {e} - please retry."
            )
            self.deactivate()
        except sd.PortAudioError as e:
            _LOGGER.error(f"{e}, Reverting to default input device")
            open_audio_stream(default_device)

    def deactivate(self):
        if self._stream:
            self._stream.stop()
            self._stream.close()
            self._stream = None
<<<<<<< HEAD
=======
        self._is_activated = False
>>>>>>> ce15f473
        _LOGGER.info("Audio source closed.")

    def subscribe(self, callback):
        """Registers a callback with the input source"""
        self._callbacks.append(callback)

        if len(self._callbacks) == 1:
            self.activate()

    def unsubscribe(self, callback):
        """Unregisters a callback with the input source"""
        if callback in self._callbacks:
            self._callbacks.remove(callback)

        if len(self._callbacks) == 0:
            self.deactivate()

    def _audio_sample_callback(self, in_data, frame_count, time_info, status):
        """Callback for when a new audio sample is acquired"""
        # time_start = time.time()
        self._raw_audio_sample = np.frombuffer(in_data, dtype=np.float32)

        self.pre_process_audio()
        self._invalidate_caches()
        self._invoke_callbacks()
        # print(f"Core Audio Processing Latency {round(time.time()-time_start, 3)} s")
        # return self._raw_audio_sample

    def _invoke_callbacks(self):
        """Notifies all clients of the new data"""
        for callback in self._callbacks:
            callback()

    def _invalidate_caches(self):
        """Invalidates the necessary cache"""
        pass

    def pre_process_audio(self):
        """
        Pre-processing stage that will run on every sample, only
        core functionality that will be used for every audio effect
        should be done here. Everything else should be deferred until
        queried by an effect.
        """
        # clean up nans that have been mysteriously appearing..
        self._raw_audio_sample[np.isnan(self._raw_audio_sample)] = 0

        # Calculate the current volume for silence detection
        self._volume = 1 + aubio.db_spl(self._raw_audio_sample) / 100
        self._volume = max(0, min(1, self._volume))
        self._volume_filter.update(self._volume)

        # Calculate the frequency domain from the filtered data and
        # force all zeros when below the volume threshold
        if self._volume_filter.value > self._config["min_volume"]:
            self._processed_audio_sample = self._raw_audio_sample

            # Perform a pre-emphasis to balance the highs and lows
            if self.pre_emphasis:
                self._processed_audio_sample = self.pre_emphasis(
                    self._raw_audio_sample
                )

            # Pass into the phase vocoder to get a windowed FFT
            self._frequency_domain = self._phase_vocoder(
                self._processed_audio_sample
            )
        else:
            self._frequency_domain = self._frequency_domain_null

    def audio_sample(self, raw=False):
        """Returns the raw audio sample"""

        if raw:
            return self._raw_audio_sample
        return self._processed_audio_sample

    def frequency_domain(self):
        return self._frequency_domain

    def volume(self, filtered=True):
        if filtered:
            return self._volume_filter.value
        return self._volume


class AudioAnalysisSource(AudioInputSource):

    CONFIG_SCHEMA = vol.Schema(
        {
            vol.Optional("pitch_method", default="default"): str,
            vol.Optional("tempo_method", default="default"): str,
            vol.Optional("onset_method", default="default"): str,
            vol.Optional("pitch_tolerance", default=0.8): float,
        },
        extra=vol.ALLOW_EXTRA,
    )

    # some frequency constants
    # beat, bass, mids, high
    freq_max_mels = [
        100,
        250,
        3000,
        10000,
    ]

    def __init__(self, ledfx, config):
        config = self.CONFIG_SCHEMA(config)
        super().__init__(ledfx, config)
        self.initialise_analysis()

        # Subscribe functions to be run on every frame of audio
        self.subscribe(self.melbanks)
        self.subscribe(self.pitch)
        self.subscribe(self.onset)
        self.subscribe(self.bar_oscillator)
        self.subscribe(self.volume_beat_now)
        self.subscribe(self.freq_power)

    def initialise_analysis(self):
        # melbanks
        if not hasattr(self, "melbanks"):
            self.melbanks = Melbanks(
                self._ledfx, self, self._ledfx.config.get("melbanks", {})
            )

        fft_params = (
            self._config["fft_size"],
            self._config["mic_rate"] // self._config["sample_rate"],
            self._config["mic_rate"],
        )

        # pitch, tempo, onset
        self._tempo = aubio.tempo(self._config["tempo_method"], *fft_params)
        self._onset = aubio.onset(self._config["onset_method"], *fft_params)
        self._pitch = aubio.pitch(self._config["pitch_method"], *fft_params)
        self._pitch.set_unit("midi")
        self._pitch.set_tolerance(self._config["pitch_tolerance"])

        # bar oscillator
        self.beat_counter = 0

        # beat oscillator
        self.beat_timestamp = time.time()
        self.beat_period = 2

        # freq power
        self.freq_power_raw = np.zeros(len(self.freq_max_mels))
        self.freq_power_filter = ExpFilter(
            np.zeros(len(self.freq_max_mels)), alpha_decay=0.2, alpha_rise=0.97
        )
        self.freq_mel_indexes = []

        for freq in self.freq_max_mels:
            assert self.melbanks._config["max_frequencies"][2] >= freq

            self.freq_mel_indexes.append(
                next(
                    (
                        i
                        for i, f in enumerate(
                            self.melbanks.melbank_processors[
                                2
                            ].melbank_frequencies
                        )
                        if f > freq
                    ),
                    len(
                        self.melbanks.melbank_processors[2].melbank_frequencies
                    ),
                )
            )

        # volume based beat detection
        self.beat_max_mel_index = next(
            (
                i - 1
                for i, f in enumerate(
                    self.melbanks.melbank_processors[0].melbank_frequencies
                )
                if f > self.freq_max_mels[0]
            ),
            self.melbanks.melbank_processors[0].melbank_frequencies[-1],
        )

        self.beat_min_percent_diff = 0.5
        self.beat_min_time_since = 0.1
        self.beat_min_amplitude = 0.5
        self.beat_power_history_len = int(self._config["sample_rate"] * 0.2)

        self.beat_prev_time = time.time()
        self.beat_power_history = deque(maxlen=self.beat_power_history_len)

    def update_config(self, config):
        validated_config = self.CONFIG_SCHEMA(config)
        super().update_config(validated_config)
        self.initialise_analysis()

    def _invalidate_caches(self):
        """Invalidates the cache for all melbank related data"""
        super()._invalidate_caches()

        self.pitch.cache_clear()
        self.onset.cache_clear()
        self.bpm_beat_now.cache_clear()
        self.volume_beat_now.cache_clear()
        self.bar_oscillator.cache_clear()

    @lru_cache(maxsize=None)
    def pitch(self):
        # If our audio handler is returning null, then we just return 0 for midi_value and wait for the device starts sending audio.
        try:
            return self._pitch(self.audio_sample(raw=True))[0]
        except ValueError as e:
            _LOGGER.warning(e)
            return 0

    @lru_cache(maxsize=None)
    def onset(self):
        try:
            return bool(self._onset(self.audio_sample(raw=True))[0])
        except ValueError as e:
            _LOGGER.warning(e)
            return 0

    @lru_cache(maxsize=None)
    def bpm_beat_now(self):
        """
        Returns True if a beat is expected now based on BPM data
        """
        try:
            return bool(self._tempo(self.audio_sample(raw=True))[0])
        except ValueError as e:
            _LOGGER.warning(e)
            return False

    @lru_cache(maxsize=None)
    def volume_beat_now(self):
        """
        Returns True if a beat is expected now based on volume of the beat freq region
        This algorithm is a bit weird, but works quite nicely.
        I've tried my best to optimise it from the original
        implementation in systematic_leds
        """

        time_now = time.time()
        melbank = self.melbanks.melbanks[0][: self.beat_max_mel_index]
        beat_power = np.sum(melbank)
        melbank_max = np.max(melbank)

        # calculates the % difference of the first value of the channel to the average for the channel
        if sum(self.beat_power_history) > 0:
            difference = (
                beat_power
                * self.beat_power_history_len
                / sum(self.beat_power_history)
                - 1
            )
        else:
            difference = 0

        self.beat_power_history.appendleft(beat_power)

        if (
            difference >= self.beat_min_percent_diff
            and melbank_max >= self.beat_min_amplitude
            and time_now - self.beat_prev_time > self.beat_min_time_since
        ):
            self.beat_prev_time = time_now
            return True
        else:
            return False

    def freq_power(self):
        # hard coded this bc i'm tired and it'll run faster

        melbank = self.melbanks.melbanks[2]

        self.freq_power_raw[0] = np.average(
            melbank[: self.freq_mel_indexes[0]]
        )
        self.freq_power_raw[1] = np.average(
            melbank[self.freq_mel_indexes[0] : self.freq_mel_indexes[1]]
        )
        self.freq_power_raw[2] = np.average(
            melbank[self.freq_mel_indexes[1] : self.freq_mel_indexes[2]]
        )
        self.freq_power_raw[3] = np.average(
            melbank[self.freq_mel_indexes[2] : self.freq_mel_indexes[3]]
        )
        np.minimum(self.freq_power_raw, 1, out=self.freq_power_raw)
        self.freq_power_filter.update(self.freq_power_raw)

    def get_freq_power(self, i, filtered=True):
        if filtered:
            return self.freq_power_filter.value[i]
        else:
            return self.freq_power_raw[i]

    def beat_power(self, filtered=True):
        """
        Returns a float (0<=x<=1) corresponding to the beat power
        """
        return self.get_freq_power(0, filtered)

    def bass_power(self, filtered=True):
        """
        Returns a float (0<=x<=1) corresponding to the bass power
        """
        return self.get_freq_power(1, filtered)

    def lows_power(self, filtered=True):
        """
        Returns a float (0<=x<=1) corresponding to the lows power.
        this is just the sum of bass and beat power.
        """
        return (
            self.get_freq_power(0, filtered) + self.get_freq_power(1, filtered)
        ) * 0.5

    def mids_power(self, filtered=True):
        """
        Returns a float (0<=x<=1) corresponding to the mids power
        """
        return self.get_freq_power(2, filtered)

    def high_power(self, filtered=True):
        """
        Returns a float (0<=x<=1) corresponding to the highs power
        """
        return self.get_freq_power(3, filtered)

    @lru_cache(maxsize=None)
    def bar_oscillator(self):
        """
        Returns a float (0<=x<4) corresponding to the position of the beat
        tracker in the musical bar (4 beats)
        This is synced and quantized to the bpm of whatever is playing.
        While the beat number might not necessarily be accurate, the
        relative position of the tracker between beats will be quite accurate.

        NOTE: currently this makes no attempt to guess which beat is the first
        in the bar. It simple counts to four with each beat that is detected.
        The actual value of the current beat in the bar is completely arbitrary,
        but in time with each beat.

        0           1           2           3
        {----------time for one bar---------}
               ^    -->      -->      -->
            value of
        beat grid pointer
        """
        # update tempo and oscillator
        # print(self._tempo.get_delay_s())
        if self.bpm_beat_now():
            self.beat_counter = (self.beat_counter + 1) % 4
            self.beat_period = self._tempo.get_period_s()
            # print("beat at:", self._tempo.get_delay_s())
            self.beat_timestamp = time.time()
            oscillator = self.beat_counter
        else:
            time_since_beat = time.time() - self.beat_timestamp
            oscillator = (
                1 - (self.beat_period - time_since_beat) / self.beat_period
            ) + self.beat_counter
            # ensure it's between 0 and 1. useful when audio cuts
            oscillator = min(4, oscillator)
            oscillator = max(0, oscillator)
        return oscillator

    def beat_oscillator(self):
        """
        returns a float (0<=x<1) corresponding to the relative position of the
        bar oscillator in the current beat.

        0                0.5                 <1
        {----------time for one beat---------}
               ^    -->      -->      -->
            value of
           oscillator
        """
        return self.bar_oscillator() % 1


@Effect.no_registration
class AudioReactiveEffect(Effect):
    """
    Base for audio reactive effects. This really just subscribes
    to the melbank input source and forwards input along to the
    subclasses. This can be expanded to do the common r/g/b filters.
    """

    def activate(self, channel):
        _LOGGER.info("Activating AudioReactiveEffect.")
        super().activate(channel)

        if not self._ledfx.audio or id(AudioAnalysisSource) != id(
            self._ledfx.audio.__class__
        ):
            self._ledfx.audio = AudioAnalysisSource(
                self._ledfx, self._ledfx.config.get("audio", {})
            )

        self.audio = self._ledfx.audio
        self._ledfx.audio.subscribe(self._audio_data_updated)

    def deactivate(self):
        _LOGGER.info("Deactivating AudioReactiveEffect.")
        if self.audio:
            self.audio.unsubscribe(self._audio_data_updated)
        super().deactivate()

    def create_filter(self, alpha_decay, alpha_rise):
        # TODO: Since most effects reuse the same general filters it would be
        # nice for all that computation to be shared. This mean that shared
        # filters are needed, or if there is really just a small set of filters
        # that those get added to the Melbank input source instead.
        return ExpFilter(alpha_decay=alpha_decay, alpha_rise=alpha_rise)

    def _audio_data_updated(self):
        self.melbank.cache_clear()
        if self.is_active:
            self.audio_data_updated(self.audio)

    def audio_data_updated(self, data):
        """
        Callback for when the audio data is updated. Should
        be implemented by subclasses
        """
        pass

    def clear_melbank_freq_props(self):
        """
        Clears the cached data for selecting and interpolating melbank.
        Almost all the properties used to build the melbank are cached
        to try and ease computational load.
        """

        for prop in [
            "_selected_melbank",
            "_melbank_min_idx",
            "_melbank_max_idx",
            "_input_mel_length",
        ]:
            if hasattr(self, prop):
                delattr(self, prop)

        self._melbank_interp_linspaces.cache_clear()

    @cached_property
    def _selected_melbank(self):
        return next(
            (
                i
                for i, x in enumerate(
                    self.audio.melbanks._config["max_frequencies"]
                )
                if x >= self._virtual.frequency_range.max
            ),
            len(self.audio.melbanks._config["max_frequencies"]),
        )

    @cached_property
    def _melbank_min_idx(self):
        return next(
            idx
            for idx, freq in enumerate(
                self.audio.melbanks.melbank_processors[
                    self._selected_melbank
                ].melbank_frequencies
            )
            if freq >= self._virtual.frequency_range.min
        )

    @cached_property
    def _melbank_max_idx(self):
        return next(
            (
                idx
                for idx, freq in enumerate(
                    self.audio.melbanks.melbank_processors[
                        self._selected_melbank
                    ].melbank_frequencies
                )
                if freq >= self._virtual.frequency_range.max
            ),
            len(
                self.audio.melbanks.melbank_processors[
                    self._selected_melbank
                ].melbank_frequencies
            ),
        )

    @cached_property
    def _input_mel_length(self):
        return self._melbank_max_idx - self._melbank_min_idx

    @lru_cache(maxsize=16)
    def _melbank_interp_linspaces(self, size):
        old = np.linspace(0, 1, self._input_mel_length)
        new = np.linspace(0, 1, size)
        return (new, old)

    @lru_cache(maxsize=None)
    def melbank(self, filtered=False, size=0):
        """
        This little bit of code pulls together information from the effect's
        virtual (which controls the audio frequency range), and uses that
        to deliver the melbank, correctly selected and interpolated, to the effect

        size, int      : interpolate the melbank to the target size. value of 0 is no interpolation
        filtered, bool : melbank with smoothed attack and decay
        """
        if filtered:
            melbank = self.audio.melbanks.melbanks_filtered[
                self._selected_melbank
            ][self._melbank_min_idx : self._melbank_max_idx]
        else:
            melbank = self.audio.melbanks.melbanks[self._selected_melbank][
                self._melbank_min_idx : self._melbank_max_idx
            ]
        if size and (self._input_mel_length != size):
            return np.interp(*self._melbank_interp_linspaces(size), melbank)
        else:
            return melbank

    def melbank_thirds(self, **kwargs):
        """
        Returns the melbank split into three sections (unequal length)
        Useful for effects that use lows, mids, and highs
        """
        melbank = self.melbank(**kwargs)
        mel_length = len(melbank)
        splits = tuple(map(lambda i: int(i * mel_length), [0.2, 0.5]))

        return np.split(melbank, splits)<|MERGE_RESOLUTION|>--- conflicted
+++ resolved
@@ -13,11 +13,7 @@
 from ledfx.effects import Effect
 from ledfx.effects.math import ExpFilter
 from ledfx.effects.melbank import FFT_SIZE, MIC_RATE, Melbanks
-<<<<<<< HEAD
-from ledfx.events import Event, GraphUpdateEvent
-=======
 from ledfx.events import Event
->>>>>>> ce15f473
 
 _LOGGER = logging.getLogger(__name__)
 
@@ -101,11 +97,7 @@
                 vol.Optional("min_volume", default=0.2): float,
                 vol.Optional(
                     "audio_device", default=default_device_index
-<<<<<<< HEAD
-                ): vol.In(input_devices),
-=======
                 ): AudioInputSource.device_index_validator,
->>>>>>> ce15f473
             },
             extra=vol.ALLOW_EXTRA,
         )
@@ -143,10 +135,6 @@
         hostapis = self.query_hostapis()
         default_device = self.default_device_index()
         valid_device_indexes = self.valid_device_indexes()
-<<<<<<< HEAD
-        default_api = self._audio.default.hostapi
-=======
->>>>>>> ce15f473
         device_idx = self._config["audio_device"]
 
         if device_idx > max(valid_device_indexes):
@@ -268,10 +256,7 @@
             self._stream.stop()
             self._stream.close()
             self._stream = None
-<<<<<<< HEAD
-=======
         self._is_activated = False
->>>>>>> ce15f473
         _LOGGER.info("Audio source closed.")
 
     def subscribe(self, callback):
