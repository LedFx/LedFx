--- conflicted
+++ resolved
@@ -6,17 +6,9 @@
 import voluptuous as vol
 from PIL import Image
 
-<<<<<<< HEAD
-from ledfx.effects.twod import Twod
-from ledfx.effects.gradient import GradientEffect
+from ledfx.effects import Effect
 from ledfx.effects.audio import AudioReactiveEffect
 from PIL import Image
-=======
-from ledfx.effects import Effect
-from ledfx.effects.audio import AudioReactiveEffect
-from ledfx.effects.gradient import GradientEffect
-from ledfx.effects.twod import Twod
->>>>>>> d0285582
 
 _LOGGER = logging.getLogger(__name__)
 
