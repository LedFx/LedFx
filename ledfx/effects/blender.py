--- conflicted
+++ resolved
@@ -102,15 +102,9 @@
         self.invert_mask = self._config["invert_mask"]
         self.bias_black = self._config["bias_black"]
 
-        self.mask_stretch_func = STRETCH_FUNCS_MAPPING[
-            self._config["mask_stretch"]
-        ]
-        self.foreground_stretch_func = STRETCH_FUNCS_MAPPING[
-            self._config["foreground_stretch"]
-        ]
-        self.background_stretch_func = STRETCH_FUNCS_MAPPING[
-            self._config["background_stretch"]
-        ]
+        self.mask_stretch_func = STRETCH_FUNCS_MAPPING[self._config["mask_stretch"]]
+        self.foreground_stretch_func = STRETCH_FUNCS_MAPPING[self._config["foreground_stretch"]]
+        self.background_stretch_func = STRETCH_FUNCS_MAPPING[self._config["background_stretch"]]
 
     def audio_data_updated(self, data):
         pass
@@ -157,15 +151,9 @@
         if self.invert_mask:
             mask = ~mask
 
-<<<<<<< HEAD
         #self.mask_stretch_func(1,2)
         #self.foreground_stretch_func(1,2)
         #self.background_stretch_func(1,2)
-=======
-        self.mask_stretch_func(1, 2)
-        self.foreground_stretch_func(1, 2)
-        self.background_stretch_func(1, 2)
->>>>>>> dfaa92ad
 
         # Initialize result with zeros (black) of the size of background_pixels
         # TODO: Move all sizing to a stretch model with user options
@@ -179,4 +167,5 @@
         blending_pixels[mask] = foreground_pixels[mask]
 
         # Assign the final result
-        self.pixels = blending_pixels+        self.pixels = blending_pixels
+
