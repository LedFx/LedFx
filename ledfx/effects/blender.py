import logging

import numpy as np
import voluptuous as vol
from PIL import Image, ImageOps

from ledfx.effects.audio import AudioReactiveEffect
from ledfx.effects.utils.logsec import LogSec

_LOGGER = logging.getLogger(__name__)

# TODO:look at better alpha blend options on the mask
# TODO: slider for mask
# 1d horizontal stetch


class BlendVirtual:
    def __init__(self, virtual_id, _virtuals, fallback_shape):
        self.target_rows = fallback_shape[0]
        self.target_columns = fallback_shape[1]
        # all virtual grabs are try as they might not exist yet, but may on the next frame
        try:
            virtual = _virtuals.get(virtual_id)
            self.rows = virtual.config["rows"]
            self.columns = int(virtual.pixel_count / self.rows)
            self.matching = (
                self.rows == fallback_shape[0]
                and self.columns == fallback_shape[1]
            )
            if hasattr(virtual.active_effect, "matrix"):
                self.matrix = virtual.active_effect.get_matrix()
            else:
                # Reshape the 1D pixel array into (height, width, 3) for RGB
<<<<<<< HEAD
                reshaped_pixels = virtual.assembled_frame.reshape((self.rows, self.columns, 3))
=======
                reshaped_pixels = virtual.assembled_frame.reshape(
                    (1, virtual.pixel_count, 3)
                )
>>>>>>> c0a9811f
                # Convert the numpy array back into a Pillow image
                self.matrix = Image.fromarray(
                    reshaped_pixels.astype(np.uint8), "RGB"
                )
        except Exception as e:
            _LOGGER.warning(f"Virtual {virtual_id} {e}")
            self.matrix = Image.new("RGB", fallback_shape, (0, 0, 0))
            self.rows = fallback_shape[0]
            self.columns = fallback_shape[1]
            self.matching = True


def stretch_2d_full(blend_virtual):
    if blend_virtual.matching:
        return blend_virtual.matrix

    # use pillow to strect blend_virtual.matrix to blend_virtual.target_rows, blend_virtual.target_columns
    resized = blend_virtual.matrix.resize(
        (blend_virtual.target_columns, blend_virtual.target_rows)
    )
    return resized


def stretch_2d_tile(blend_virtual):
    if blend_virtual.matching:
        return blend_virtual.matrix

    # Get the source image dimensions
    src_width, src_height = blend_virtual.matrix.size

    # Create a new image with the target dimensions
    target_image = Image.new(
        "RGB", (blend_virtual.target_columns, blend_virtual.target_rows)
    )

    # Tile the source image to fill the new image
    for i in range(0, blend_virtual.target_columns, src_width):
        for j in range(0, blend_virtual.target_rows, src_height):
            # Paste the source image at the current position
            target_image.paste(blend_virtual.matrix, (i, j))

    return target_image


def stretch_1d_vertical(blend_virtual):
    _LOGGER.warning("Stretch 1d vertical not implemented")


def stretch_1d_horizontal(blend_virtual):
    _LOGGER.warning("Stretch 1d horizontal not implemented")


STRETCH_FUNCS_MAPPING = {
    "2d full": stretch_2d_full,
    "2d tile": stretch_2d_tile,
    # "1d vertical": stretch_1d_vertical, TODO Implement
    # "1d horizontal": stretch_1d_horizontal, TODO: Implement
}


class Blender(AudioReactiveEffect, LogSec):
    NAME = "Blender"
    CATEGORY = "Matrix"
    HIDDEN_KEYS = ["background_color", "background_brightness", "blur"]
    ADVANCED_KEYS = LogSec.ADVANCED_KEYS + ["bias_black"]

    CONFIG_SCHEMA = vol.Schema(
        {
            vol.Optional(
                "mask_stretch",
                description="How to stretch the mask source pixles to the effect pixels",
                default="2d full",
            ): vol.In(list(STRETCH_FUNCS_MAPPING.keys())),
            vol.Optional(
                "background_stretch",
                description="How to stretch the mask source pixles to the effect pixels",
                default="2d full",
            ): vol.In(list(STRETCH_FUNCS_MAPPING.keys())),
            vol.Optional(
                "foreground_stretch",
                description="How to stretch the mask source pixles to the effect pixels",
                default="2d full",
            ): vol.In(list(STRETCH_FUNCS_MAPPING.keys())),
            vol.Optional(
                "mask",
                description="The virtual from which to source the mask",
                default="",
            ): str,
            vol.Optional(
                "foreground",
                description="The virtual from which to source the foreground",
                default="",
            ): str,
            vol.Optional(
                "background",
                description="The virtual from which to source the background",
                default="",
            ): str,
            vol.Optional(
                "invert_mask",
                description="Switch Foreground and Background",
                default=False,
            ): bool,
            vol.Optional(
                "bias_black",
                description="Treat anything below white as black for mask, default is anything above black is white",
                default=False,
            ): bool,
        }
    )

    def on_activate(self, pixel_count):
        # TODO: refactor to shape tuples instead of rows and columns
        self.rows = self._virtual.config["rows"]
        self.columns = int(self.pixel_count / self.rows)
        self.pixels_shape = np.shape(self.pixels)

    def config_updated(self, config):
        # TODO: Ensure virtual names are mangled the same as during virtual creation,
        # for now rely on exactness from user or front end
        self.mask = self._config["mask"]
        self.foreground = self._config["foreground"]
        self.background = self._config["background"]
        self.invert_mask = self._config["invert_mask"]
        self.bias_black = self._config["bias_black"]

        self.mask_stretch_func = STRETCH_FUNCS_MAPPING[
            self._config["mask_stretch"]
        ]
        self.foreground_stretch_func = STRETCH_FUNCS_MAPPING[
            self._config["foreground_stretch"]
        ]
        self.background_stretch_func = STRETCH_FUNCS_MAPPING[
            self._config["background_stretch"]
        ]

    def audio_data_updated(self, data):
        pass

    def render(self):

        self.log_sec()

        blend_mask = BlendVirtual(
            self.mask,
            self._ledfx.virtuals._virtuals,
            (self.rows, self.columns),
        )
        blend_fore = BlendVirtual(
            self.foreground,
            self._ledfx.virtuals._virtuals,
            (self.rows, self.columns),
        )
        blend_back = BlendVirtual(
            self.background,
            self._ledfx.virtuals._virtuals,
            (self.rows, self.columns),
        )

        mask_image = self.mask_stretch_func(blend_mask).convert("L")
        fore_image = self.foreground_stretch_func(blend_fore)
        back_image = self.background_stretch_func(blend_back)

        # TODO: replace with a slider now we have pillow in the mix
        # if self.bias_black:
        #     # Create a boolean mask where white pixels ([255.0, 255.0, 255.0]) are True, and black pixels are False
        #     mask = (mask_pixels == 255.0).all(axis=-1)
        # else:
        #     # Create a boolean mask where any pixel that is not black ([0, 0, 0]) is True, and black pixels are False
        #     mask = (mask_pixels != 0).any(axis=-1)

        if self.invert_mask:
            mask_image = ImageOps.invert(mask_image)

        blend_image = Image.composite(fore_image, back_image, mask_image)

        rgb_array = np.frombuffer(blend_image.tobytes(), dtype=np.uint8)
        rgb_array = rgb_array.astype(np.float32)
        rgb_array = rgb_array.reshape(int(rgb_array.shape[0] / 3), 3)

        copy_length = min(self.pixels.shape[0], rgb_array.shape[0])
        self.pixels[:copy_length, :] = rgb_array[:copy_length, :]

        self.try_log()<|MERGE_RESOLUTION|>--- conflicted
+++ resolved
@@ -31,13 +31,7 @@
                 self.matrix = virtual.active_effect.get_matrix()
             else:
                 # Reshape the 1D pixel array into (height, width, 3) for RGB
-<<<<<<< HEAD
                 reshaped_pixels = virtual.assembled_frame.reshape((self.rows, self.columns, 3))
-=======
-                reshaped_pixels = virtual.assembled_frame.reshape(
-                    (1, virtual.pixel_count, 3)
-                )
->>>>>>> c0a9811f
                 # Convert the numpy array back into a Pillow image
                 self.matrix = Image.fromarray(
                     reshaped_pixels.astype(np.uint8), "RGB"
