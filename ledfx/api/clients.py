import logging
from json import JSONDecodeError

from aiohttp import web

from ledfx.api import RestEndpoint
from ledfx.api.websocket import WebsocketConnection
from ledfx.events import ClientSyncEvent

_LOGGER = logging.getLogger(__name__)

ACTIONS = ["sync"]


class ClientEndpoint(RestEndpoint):
    ENDPOINT_PATH = "/api/clients"

    async def get(self) -> web.Response:
        """
        Get the list of client IPs

        Returns:
            web.Response: The response containing the list of client IPs
        """

        clients = await WebsocketConnection.get_all_clients()

        return await self.bare_request_success(clients)

    async def post(self, request: web.Request) -> web.Response:
        """
<<<<<<< HEAD
        Perform action for client

        "action":
            "sync": Trigger sync_event broadcast to all subscribed clients
            Caller should provide a "client_id" attribute to identify the source client
        
=======
        Broadcast a message to all clients to inform them of action

>>>>>>> a4b61371
        Returns:
            web.Response: The response indicating success or failure
        """

        try:
            data = await request.json()
        except JSONDecodeError:
            return await self.json_decode_error()

        action = data.get("action")

        if action is None:
            return await self.invalid_request(
                'Required attribute "action" was not provided'
            )

        if action not in ACTIONS:
            return await self.invalid_request(
                f"Action {action} is not in {ACTIONS}"
            )

        if action == "sync":
            client_id = data.get("client_id", "unknown")
            self._ledfx.events.fire_event(ClientSyncEvent(client_id))

        response = {"status": "success", "action": action}
        return await self.bare_request_success(response)<|MERGE_RESOLUTION|>--- conflicted
+++ resolved
@@ -29,17 +29,12 @@
 
     async def post(self, request: web.Request) -> web.Response:
         """
-<<<<<<< HEAD
         Perform action for client
 
         "action":
             "sync": Trigger sync_event broadcast to all subscribed clients
             Caller should provide a "client_id" attribute to identify the source client
         
-=======
-        Broadcast a message to all clients to inform them of action
-
->>>>>>> a4b61371
         Returns:
             web.Response: The response indicating success or failure
         """
