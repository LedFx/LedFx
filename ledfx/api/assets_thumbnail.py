"""API endpoint for generating asset thumbnails."""

import io
import logging

from aiohttp import web
from PIL import Image

from ledfx import assets
from ledfx.api import RestEndpoint

_LOGGER = logging.getLogger(__name__)

# Default and limits for thumbnail size
DEFAULT_THUMBNAIL_SIZE = 128
MIN_THUMBNAIL_SIZE = 16
MAX_THUMBNAIL_SIZE = 512


def _calculate_thumbnail_dimensions(width, height, size, dimension):
    """
    Calculate thumbnail dimensions based on the requested size and dimension mode.

    Args:
        width: Original image width in pixels
        height: Original image height in pixels
        size: Target size in pixels
        dimension: Dimension mode - "max", "width", or "height"

    Returns:
        tuple: (new_width, new_height) for the thumbnail
    """
    if dimension == "width":
        new_width = size
        new_height = int(height * (size / width))
    elif dimension == "height":
        new_height = size
        new_width = int(width * (size / height))
    else:  # dimension == "max"
        # Apply size to longest axis, maintaining aspect ratio
        if width > height:
            new_width = size
            new_height = int(height * (size / width))
        else:
            new_height = size
            new_width = int(width * (size / height))

    return new_width, new_height


class AssetsThumbnailEndpoint(RestEndpoint):
    """
    REST API endpoint for generating asset thumbnails on-demand.

    Generates thumbnails with configurable size, maintaining aspect ratio.
    - Static images: PNG format
    - Animated images: WebP format (preserves animation)
    Supports both user-uploaded assets and built-in assets from LEDFX_ASSETS_PATH.
    """

    ENDPOINT_PATH = "/api/assets/thumbnail"

    async def post(self, request: web.Request) -> web.Response:
        """
        Generate and return a thumbnail of an asset.

        Request Body (JSON):
            path (required): Relative path to the asset
            size (optional): Dimension size in pixels (default 128, range 16-512)
            dimension (optional): Which dimension to apply size to (default "max")
                - "max": Apply to longest axis (default)
                - "width": Apply to width, scale height proportionally
                - "height": Apply to height, scale width proportionally
            animated (optional): For multi-frame images, preserve animation (default true)
                - true: Return animated WebP for animated images
                - false: Return static PNG of first frame

        Returns:
            PNG or WebP image data with appropriate Content-Type header.
            - Static images: image/png
            - Animated images (when animated=true): image/webp
            - Animated images (when animated=false): image/png (first frame only)
        """
        try:
            data = await request.json()
        except Exception:
            return await self.json_decode_error()

        asset_path = data.get("path")
        if not asset_path:
            return await self.invalid_request(
                message='Required attribute "path" was not provided',
                type="error",
            )

        # Get and validate size parameter
        size = data.get("size", DEFAULT_THUMBNAIL_SIZE)
        try:
            size = int(size)
            if size < MIN_THUMBNAIL_SIZE or size > MAX_THUMBNAIL_SIZE:
                return await self.invalid_request(
                    message=f"Size must be between {MIN_THUMBNAIL_SIZE} and {MAX_THUMBNAIL_SIZE} pixels",
                    type="error",
                )
        except (ValueError, TypeError):
            return await self.invalid_request(
                message="Size must be an integer",
                type="error",
            )

        # Get and validate dimension parameter
        dimension = data.get("dimension", "max")
        if dimension not in ("max", "width", "height"):
            return await self.invalid_request(
                message='Dimension must be "max", "width", or "height"',
                type="error",
            )

        # Get and validate animated parameter
        animated = data.get("animated", True)
        if not isinstance(animated, bool):
            # Try to convert string to bool
            if isinstance(animated, str):
                animated = animated.lower() in ("true", "1", "yes")
            else:
                animated = bool(animated)

        try:
            # Get the asset path (checks both user assets and built-in assets)
            exists, abs_path, error = assets.get_asset_or_builtin_path(
                self._ledfx.config_dir, asset_path
            )

            if not exists:
                return await self.invalid_request(
                    message=error or f"Asset not found: {asset_path}",
                    type="error",
                )

            # Open and generate thumbnail
            try:
                with Image.open(abs_path) as img:
                    # Check if image is animated
                    is_animated_image = getattr(img, "is_animated", False)
                    n_frames = getattr(img, "n_frames", 1)

                    if animated and is_animated_image and n_frames > 1:
                        # Process animated image - create WebP thumbnail
                        frames = []
                        durations = []

                        for frame_idx in range(n_frames):
                            img.seek(frame_idx)
                            frame = img.copy()
<<<<<<< HEAD
                            
                            # Convert frame to RGBA for consistency
                            # This ensures palette/grayscale frames are handled properly
                            if frame.mode != "RGBA":
=======

                            # Convert frame to RGB if necessary
                            if frame.mode not in ("RGB", "RGBA"):
>>>>>>> 920fe576
                                frame = frame.convert("RGBA")

                            # Calculate dimensions
                            width, height = frame.size
                            new_width, new_height = (
                                _calculate_thumbnail_dimensions(
                                    width, height, size, dimension
                                )
                            )

                            # Resize frame
                            resized_frame = frame.resize(
                                (new_width, new_height),
                                Image.Resampling.LANCZOS,
                            )
                            frames.append(resized_frame)

                            # Get frame duration (default 100ms if not available)
                            duration = img.info.get("duration", 100)
                            durations.append(duration)

                        # Save as animated WebP
                        buffer = io.BytesIO()
                        frames[0].save(
                            buffer,
                            format="WEBP",
                            save_all=True,
                            append_images=frames[1:],
                            duration=durations,
                            loop=0,
                            optimize=True,
                        )
                        buffer.seek(0)

                        return web.Response(
                            body=buffer.read(),
                            headers={"Content-Type": "image/webp"},
                        )
                    else:
                        # Process static image - create PNG thumbnail
                        # For animated images with animated=false, use first frame
                        if is_animated_image and n_frames > 1:
                            img.seek(0)  # Get first frame

                        # Convert to RGB if necessary (handles RGBA, P, etc.)
                        if img.mode not in ("RGB", "L"):
                            img = img.convert("RGB")

                        # Calculate thumbnail dimensions based on dimension parameter
                        width, height = img.size
                        new_width, new_height = (
                            _calculate_thumbnail_dimensions(
                                width, height, size, dimension
                            )
                        )

                        # Resize image
                        img = img.resize(
                            (new_width, new_height), Image.Resampling.LANCZOS
                        )

                        # Save to bytes buffer as PNG
                        buffer = io.BytesIO()
                        img.save(buffer, format="PNG", optimize=True)
                        buffer.seek(0)

                        return web.Response(
                            body=buffer.read(),
                            headers={"Content-Type": "image/png"},
                        )

            except Exception as e:
                _LOGGER.warning(
                    f"Failed to generate thumbnail for {asset_path}: {e}"
                )
                return await self.internal_error(
                    message=f"Failed to generate thumbnail: {e}"
                )

        except Exception as e:
            _LOGGER.warning(f"Failed to process thumbnail request: {e}")
            return await self.internal_error(
                message=f"Failed to process request: {e}"
            )<|MERGE_RESOLUTION|>--- conflicted
+++ resolved
@@ -152,16 +152,10 @@
                         for frame_idx in range(n_frames):
                             img.seek(frame_idx)
                             frame = img.copy()
-<<<<<<< HEAD
-                            
+
                             # Convert frame to RGBA for consistency
                             # This ensures palette/grayscale frames are handled properly
                             if frame.mode != "RGBA":
-=======
-
-                            # Convert frame to RGB if necessary
-                            if frame.mode not in ("RGB", "RGBA"):
->>>>>>> 920fe576
                                 frame = frame.convert("RGBA")
 
                             # Calculate dimensions
