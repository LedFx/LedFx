import logging
from json import JSONDecodeError

from aiohttp import web

from ledfx.api import RestEndpoint
from ledfx.api.virtual_effects import process_fallback
from ledfx.color import (
    get_color_at_position,
    resolve_gradient,
    validate_color,
    validate_gradient,
)
from ledfx.config import save_config
from ledfx.effects import DummyEffect
<<<<<<< HEAD
from ledfx.api.virtual_effects import process_fallback
from ledfx.virtuals import Virtuals
=======
>>>>>>> a5648ecf

_LOGGER = logging.getLogger(__name__)


# color group definitions for applying global color settings to effects
# value is the normalized position on the gradient (0.0 - 1.0) or None if not applicable

color_groups = [
    {
        "value": 0.0,
        "keys": [
            "lows_color",
            "color_lows",
            "color_low",
            "low_band",
            "color_beat",
            "color_min",
            "color",
        ],
    },
    {
        "value": 0.5,
        "keys": [
            "color_mid",
            "color_mids",
            "mid_band",
            "mids_color",
            "hit_color",
            "color_scan",
            "color_bar",
            "text_color",
        ],
    },
    {
        "value": 1.0,
        "keys": [
            "color_high",
            "high_band",
            "high_color",
            "sparks_color",
            "strobe_color",
            "color_max",
        ],
    },
    {
        "value": None,
        "keys": [
            "flash_color",
            "pixel_color",
            "color_peak",
        ],
    },
]


class EffectsEndpoint(RestEndpoint):
    ENDPOINT_PATH = "/api/effects"

    async def get(self) -> web.Response:
        """
        Retrieves the active effects for each virtual LED strip.

        Returns:
            web.Response: The HTTP response containing the active effects for each virtual LED strip.
        """
        response = {"status": "success", "effects": {}}
        for virtual in self._ledfx.virtuals.values():
            if virtual.active_effect:
                response["effects"][virtual.id] = {
                    "effect_type": virtual.active_effect.type,
                    "effect_config": virtual.active_effect.config,
                }
        return await self.bare_request_success(response)

    async def put(self, request: web.Request) -> web.Response:
        """
        Handle PUT request to clear all effects on all devices.

        Args:
            request (web.Request): The request including the `action` to perform.

        Returns:
            web.Response: The HTTP response object.
        """
        try:
            data = await request.json()
        except JSONDecodeError:
            return await self.json_decode_error()

        action = data.get("action")
        if action is None:
            return await self.invalid_request(
                'Required attribute "action" was not provided'
            )

        if action not in [
            "clear_all_effects",
            "apply_global",
            "apply_global_effect",
        ]:
            return await self.invalid_request(f'Invalid action "{action}"')

        if action == "apply_global":
            return await self._apply_global(data)

        if action == "apply_global_effect":
            return await self._apply_global_effect(data)

        # Clear all effects on all devices
        if action == "clear_all_effects":
            self._ledfx.virtuals.clear_all_effects()
            return await self.request_success(
                "info", "Cleared all effects on all devices"
            )

    async def _apply_global(self, data: dict) -> web.Response:
        """
        Apply a global configuration update across active effects.

        This was extracted from the PUT handler to keep that method tidy
        while preserving the original behavior.
        """
        # Define supported configuration keys and their validation
        SUPPORTED_KEYS = {
            "gradient": {"validator": validate_gradient, "type": "string"},
            "background_color": {
                "validator": validate_color,
                "type": "string",
            },
            "background_brightness": {
                "validator": lambda x: max(0.0, min(1.0, float(x))),
                "type": "number",
            },
            "brightness": {
                "validator": lambda x: max(0.0, min(1.0, float(x))),
                "type": "number",
            },
            "flip": {"validator": None, "type": "boolean"},
            "mirror": {"validator": None, "type": "boolean"},
        }

        # Check if at least one supported key is provided
        provided_keys = [key for key in SUPPORTED_KEYS.keys() if key in data]
        if not provided_keys:
            return await self.invalid_request(
                f'At least one of the following attributes must be provided: {", ".join(SUPPORTED_KEYS.keys())}'
            )

        # Validate and process each provided key
        config_updates = {}

        for key in provided_keys:
            value = data[key]
            key_info = SUPPORTED_KEYS[key]

            try:
                if key == "gradient":
                    # Resolve the gradient into a config-storable string and
                    # a parsed Gradient object for sampling.
                    try:
                        config_val, parsed_gradient = resolve_gradient(
                            value, self._ledfx.gradients
                        )
                        config_updates[key] = config_val
                    except Exception as e:
                        return await self.invalid_request(
                            f'Invalid value for "{key}": {e}'
                        )

                    if parsed_gradient is not None:

                        # now sample and populate color group keys
                        for group in color_groups:
                            if group["value"] is None:
                                continue
                            try:
                                color_at_pos = get_color_at_position(
                                    parsed_gradient, group["value"]
                                )
                            except Exception as e:
                                _LOGGER.warning(
                                    f"Failed to sample gradient at {group['value']}: {e}"
                                )
                                continue
                            for color_key in group["keys"]:
                                if color_key in provided_keys:
                                    # Skip if the user explicitly provided this key
                                    continue
                                config_updates[color_key] = color_at_pos

                elif key_info["type"] == "boolean":
                    # Special handling for boolean keys (True, False, "toggle")
                    if isinstance(value, bool):
                        config_updates[key] = value
                    elif isinstance(value, str) and value.lower() == "toggle":
                        # Mark for toggling - will be resolved per effect
                        config_updates[key] = "toggle"
                    else:
                        return await self.invalid_request(
                            f'Invalid value for "{key}": must be true, false, or "toggle"'
                        )

                else:
                    # Standard validation
                    if key_info["validator"]:
                        validated_value = key_info["validator"](value)
                        config_updates[key] = validated_value
                    else:
                        config_updates[key] = value

            except Exception as e:
                return await self.invalid_request(
                    f'Invalid value for "{key}": {e}'
                )

        # Apply updates to all compatible effects
        # Optional filter: a list of virtual ids to restrict the update to
        virtuals_filter = None
        if "virtuals" in data:
            vlist = data["virtuals"]
            if not isinstance(vlist, list):
                return await self.invalid_request(
                    'Invalid value for "virtuals": must be a list of virtual ids'
                )
            virtuals_filter = {str(v) for v in vlist}

        updated = 0
        skipped = 0

        for virtual in self._ledfx.virtuals.values():
            # If a virtuals filter was provided, skip non-matching virtuals
            if (
                virtuals_filter is not None
                and virtual.id not in virtuals_filter
            ):
                continue
            eff = getattr(virtual, "active_effect", None)
            if eff is None or isinstance(eff, DummyEffect):
                continue

            # Get effect schema and hidden keys
            try:
                schema = type(eff).schema().schema
                hidden_keys = getattr(eff, "HIDDEN_KEYS", []) or []
            except Exception:
                schema = {}
                hidden_keys = []

            # Normalize schema keys to handle voluptuous wrapper objects
            normalized_keys = set()
            for schema_key in schema.keys():
                if hasattr(schema_key, "schema"):
                    # Extract the underlying key from vol.Optional/Required wrappers
                    normalized_keys.add(schema_key.schema)
                else:
                    # Handle string keys directly
                    normalized_keys.add(str(schema_key))

            # Build config update for this specific effect
            effect_config_update = {}

            for key, value in config_updates.items():
                # Skip if key is not in effect schema
                if key not in normalized_keys:
                    continue

                # Skip if key is in HIDDEN_KEYS for this effect
                if key in hidden_keys:
                    continue

                # Handle toggle for boolean keys
                if value == "toggle" and key in ["flip", "mirror"]:
                    current_value = getattr(eff, "_config", {}).get(key, False)
                    effect_config_update[key] = not current_value
                else:
                    effect_config_update[key] = value

            # Apply the update if there are any valid keys
            if effect_config_update:
                try:
                    eff.update_config(effect_config_update)
                    virtual.update_effect_config(eff)
                    updated += 1
                except Exception as e:
                    _LOGGER.warning(
                        f"Failed to update config on virtual {getattr(virtual, 'id', '?')}: {e}"
                    )
                    skipped += 1
            else:
                skipped += 1

        # Persist configuration changes
        if updated > 0:
            try:
                save_config(
                    config=self._ledfx.config,
                    config_dir=self._ledfx.config_dir,
                )
            except Exception as e:
                _LOGGER.warning(
                    f"Failed to save config after apply_global: {e}"
                )

        return await self.request_success(
            "success",
            f"Applied global configuration to {updated} effects (skipped {skipped})",
        )

    async def _apply_global_effect(self, data: dict) -> web.Response:
        """
        Apply a specific effect (type + config) to a list of virtual ids.

        Expected payload:
        {
            "virtuals": ["id1", "id2", ...],
            "type": "effect_type",
            "config": { ... }    # optional, empty dict resets
        }
        """

        vlist = data.get("virtuals", None)
        if vlist is None:
            vlist = Virtuals.get_virtual_ids()
        elif not isinstance(vlist, list) or not vlist:
            return await self.invalid_request(
                'Invalid value for "virtuals": must be a non-empty list of virtual ids'
            )

        effect_type = data.get("type")
        if not effect_type:
            return await self.invalid_request(
                'Required attribute "type" was not provided'
            )

        # Effect config may be omitted (treated as reset) or provided as a dict
        effect_config = data.get("config")
        if effect_config == "RANDOMIZE":
            return await self.invalid_request(
                "RANDOMIZE is not supported for apply_global_effect"
            )
        if effect_config is None:
            # Reset behavior
            effect_config = {}

        # Fallback behaviour (same semantics as virtual endpoint)
        fallback = process_fallback(data.get("fallback", None))

        applied = 0
        skipped = 0
        blocked = 0
        failed = 0

        for vid in vlist:
            virtual = self._ledfx.virtuals.get(str(vid))
            if virtual is None:
                skipped += 1
                continue

            if fallback is not None and virtual.streaming:
                # Don't interrupt the whole operation; record that this virtual is
                # blocked due to an active stream and skip it.
                blocked += 1
                _LOGGER.debug(
                    "Skipping virtual %s: streaming active and fallback provided",
                    vid,
                )
                continue

            # Create the effect and set it on the virtual. If config is empty, this
            # effectively resets to defaults (effects.create will handle defaulting).
            try:
                effect = self._ledfx.effects.create(
                    ledfx=self._ledfx, type=effect_type, config=effect_config
                )
                # apply effect with provided fallback (may be None)
                virtual.set_effect(effect, fallback=fallback)
                virtual.update_effect_config(effect)
                applied += 1
            except (ValueError, RuntimeError) as msg:
                _LOGGER.warning(
                    f"Unable to set effect on virtual {vid}: {msg}"
                )
                failed += 1

        # Persist configuration changes if anything applied
        if applied > 0:
            try:
                save_config(
                    config=self._ledfx.config,
                    config_dir=self._ledfx.config_dir,
                )
            except Exception as e:
                _LOGGER.warning(
                    f"Failed to save config after apply_global_effect: {e}"
                )

        return await self.request_success(
            "success",
            f"Applied effect '{effect_type}' to {applied} virtuals (skipped {skipped}, blocked {blocked}, failed {failed})",
        )<|MERGE_RESOLUTION|>--- conflicted
+++ resolved
@@ -13,11 +13,7 @@
 )
 from ledfx.config import save_config
 from ledfx.effects import DummyEffect
-<<<<<<< HEAD
-from ledfx.api.virtual_effects import process_fallback
 from ledfx.virtuals import Virtuals
-=======
->>>>>>> a5648ecf
 
 _LOGGER = logging.getLogger(__name__)
 
