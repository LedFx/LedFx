import io
<<<<<<< HEAD
import pybase64

from json import JSONDecodeError

=======
import json
import logging
from json import JSONDecodeError

import PIL.ImageSequence as ImageSequence
import pybase64
import requests
>>>>>>> e0db6b0a
from aiohttp import web

from ledfx.api import RestEndpoint
from ledfx.utils import open_gif

_LOGGER = logging.getLogger(__name__)


class GetGifFramesEndpoint(RestEndpoint):
    """
    REST end-point for requesting GIF frames from path_url in request data
    """

    ENDPOINT_PATH = "/api/get_gif_frames"

    async def get(self, request) -> web.Response:
        """Open GIF resource and return frames"""
        try:
            data = await request.json()
        except JSONDecodeError:
            response = {
                "status": "failed",
                "reason": "JSON Decoding failed",
            }
            return web.json_response(data=response, status=400)

        path_url = data.get("path_url")

        if path_url is None:
            response = {
                "status": "failed",
                "reason": 'Required attribute "path_urk" was not provided',
            }
            return web.json_response(data=response, status=400)

        _LOGGER.info(f"GetGifFramesEndpoint from {path_url}")

        gif_image = open_gif(path_url)

        if not gif_image:
            response = {
                "status": "failed",
                "reason": "Failed to open GIF image",
            }
            return web.json_response(data=response, status=404)

        frames = []
        for frame in ImageSequence.Iterator(gif_image):
            with io.BytesIO() as output:
                # we don't care about a bit of loss, so encode to JPEG
                # in example test 5x+ data saving 600kb - > 112 kb
                frame.convert("RGB").save(
                    output, format="JPEG"
                )  # Convert frame to JPEG
                encoded_frame = pybase64.b64encode(output.getvalue()).decode(
                    "utf-8"
                )
                frames.append(encoded_frame)

        response = {"frame_count": len(frames), "frames": frames}

        return web.json_response(data=response, status=200)<|MERGE_RESOLUTION|>--- conflicted
+++ resolved
@@ -1,19 +1,12 @@
+import logging
 import io
-<<<<<<< HEAD
-import pybase64
-
-from json import JSONDecodeError
-
-=======
-import json
 import logging
 from json import JSONDecodeError
 
 import PIL.ImageSequence as ImageSequence
 import pybase64
-import requests
->>>>>>> e0db6b0a
 from aiohttp import web
+import PIL.ImageSequence as ImageSequence
 
 from ledfx.api import RestEndpoint
 from ledfx.utils import open_gif
@@ -55,7 +48,7 @@
         if not gif_image:
             response = {
                 "status": "failed",
-                "reason": "Failed to open GIF image",
+                "reason": 'Failed to open GIF image',
             }
             return web.json_response(data=response, status=404)
 
@@ -64,14 +57,14 @@
             with io.BytesIO() as output:
                 # we don't care about a bit of loss, so encode to JPEG
                 # in example test 5x+ data saving 600kb - > 112 kb
-                frame.convert("RGB").save(
-                    output, format="JPEG"
-                )  # Convert frame to JPEG
-                encoded_frame = pybase64.b64encode(output.getvalue()).decode(
-                    "utf-8"
-                )
+                frame.convert("RGB").save(output,
+                                          format="JPEG")  # Convert frame to JPEG
+                encoded_frame = pybase64.b64encode(output.getvalue()).decode('utf-8')
                 frames.append(encoded_frame)
 
-        response = {"frame_count": len(frames), "frames": frames}
+        response = {
+            "frame_count": len(frames),
+            "frames": frames
+        }
 
         return web.json_response(data=response, status=200)