--- conflicted
+++ resolved
@@ -319,13 +319,7 @@
     def connection_made(self, transport):
         self.transport = transport
 
-<<<<<<< HEAD
     def datagram_received(self, data, addr):
-=======
-    def datagram_received(
-        self, data, addr
-    ) -> "Main entrypoint for processing message":
->>>>>>> 6e3019e6
         fdata = np.array(
             [
                 (int.from_bytes(data[i : i + 2], "little") - 2048) / 2048
