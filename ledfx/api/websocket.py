--- conflicted
+++ resolved
@@ -38,7 +38,6 @@
 # related functionality. This would allow easy access to internal workings and
 # events.
 websocket_handlers = {}
-
 
 
 def websocket_handler(type):
@@ -304,18 +303,10 @@
 
     @websocket_handler("event")
     def visualisation_updated_event_handler(self, message):
-<<<<<<< HEAD
         self.diags.add_value(message["vis_id"], timeit.default_timer() - message["timestamp"])
 
         # _LOGGER.debug(f"updated: id: {message['id']} vis_id {message['vis_id']} {timeit.default_timer() - message['timestamp']:0.6f}")
         
-=======
-        global updated_lists
-        _LOGGER.debug(
-            f"updated: id: {message['id']} vis_id {message['vis_id']} {timeit.default_timer() - message['timestamp']:0.6f}"
-        )
-
->>>>>>> 3b9ed02a
     @websocket_handler("audio_stream_start")
     def audio_stream_start_handler(self, message):
         client = message.get("client")
