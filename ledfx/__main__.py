#!/usr/bin/env python
"""
Entry point for the ledfx controller. To run this script for development
purposes use:

    [console_scripts]
    python setup.py develop
    ledfx

For non-development purposes run:

    [console_scripts]
    python setup.py install
    ledfx

"""

import argparse
import logging
import os
import subprocess
import sys
from logging.handlers import RotatingFileHandler

import psutil
import yappi
from pyupdater.client import Client

import ledfx.config as config_helpers
from ledfx.consts import (
    PROJECT_NAME,
    PROJECT_VERSION,
    REQUIRED_PYTHON_STRING,
    REQUIRED_PYTHON_VERSION,
)
from ledfx.core import LedFxCore
from ledfx.utils import currently_frozen

# Logger Variables
PYUPDATERLOGLEVEL = 35


def validate_python() -> None:
    """Validate the python version for when manually running"""

    if sys.version_info[:3] < REQUIRED_PYTHON_VERSION:
        print(("Python {} is required.").format(REQUIRED_PYTHON_STRING))
        sys.exit(1)


def reset_logging():
    manager = logging.root.manager
    manager.disabled = logging.NOTSET
    for logger in manager.loggerDict.values():
        if isinstance(logger, logging.Logger):
            logger.setLevel(logging.NOTSET)
            logger.propagate = True
            logger.disabled = False
            logger.filters.clear()
            handlers = logger.handlers.copy()
            for handler in handlers:
                # Copied from `logging.shutdown`.
                try:
                    handler.acquire()
                    handler.flush()
                    handler.close()
                except (OSError, ValueError):
                    pass
                finally:
                    handler.release()
                logger.removeHandler(handler)


def setup_logging(loglevel, config_dir):
    # Create a custom logging level to virtual pyupdater progress
    reset_logging()

    console_loglevel = loglevel or logging.WARNING
    console_logformat = "[%(levelname)-8s] %(name)-30s : %(message)s"

    file_loglevel = logging.INFO
    file_logformat = "%(asctime)-8s %(name)-30s %(levelname)-8s %(message)s"

    root_logger = logging.getLogger()

    file_handler = RotatingFileHandler(
        config_helpers.get_log_file_location(config_dir),
        mode="a",  # append
        maxBytes=0.5 * 1000 * 1000,  # 512kB
        encoding="utf8",
        backupCount=5,  # once it hits 2.5MB total, start removing logs.
    )
    file_handler.setLevel(file_loglevel)  # set loglevel
    file_formatter = logging.Formatter(
        file_logformat
    )  # a simple log file format
    file_handler.setFormatter(
        file_formatter
    )  # tell the file_handler to use this format

    console_handler = logging.StreamHandler()
    console_handler.setLevel(console_loglevel)  # set loglevel
    console_formatter = logging.Formatter(
        console_logformat
    )  # a simple console format
    console_handler.setFormatter(
        console_formatter
    )  # tell the console_handler to use this format

    # add the handlers to the root logger
    root_logger.setLevel(logging.DEBUG)
    root_logger.addHandler(console_handler)
    root_logger.addHandler(file_handler)

    logging.addLevelName(PYUPDATERLOGLEVEL, "Updater")

    # Suppress some of the overly verbose logs
    logging.getLogger("sacn").setLevel(logging.WARNING)
    logging.getLogger("aiohttp.access").setLevel(logging.WARNING)
    logging.getLogger("pyupdater").setLevel(logging.WARNING)
    logging.getLogger("zeroconf").setLevel(logging.WARNING)

    global _LOGGER
    _LOGGER = logging.getLogger(__name__)


def parse_args():
    parser = argparse.ArgumentParser(
        description="A Networked LED Effect Controller"
    )

    parser.add_argument(
        "--version",
        action="version",
        version=f"ledfx {PROJECT_VERSION}",
    )
    parser.add_argument(
        "-c",
        "--config",
        dest="config",
        help="Directory that contains the configuration files",
        default=config_helpers.get_default_config_directory(),
        type=str,
    )
    parser.add_argument(
        "--open-ui",
        dest="open_ui",
        action="store_true",
        help="Automatically open the webinterface",
    )
    parser.add_argument(
        "-v",
        "--verbose",
        dest="loglevel",
        help="set loglevel to INFO",
        action="store_const",
        const=logging.INFO,
    )
    parser.add_argument(
        "-vv",
        "--very-verbose",
        dest="loglevel",
        help="set loglevel to DEBUG",
        action="store_const",
        const=logging.DEBUG,
    )
    parser.add_argument(
        "-p",
        "--port",
        dest="port",
        help="Web interface port (HTTP)",
        default=None,
        type=int,
    )
    parser.add_argument(
        "-p_s",
        "--port_secure",
        dest="port_s",
        help="Web interface port (HTTPS)",
        default=None,
        type=int,
    )
    parser.add_argument(
        "--host",
        dest="host",
        help="The address to host LedFx web interface",
        default=None,
        type=str,
    )
    parser.add_argument(
        "--tray",
        dest="tray",
        action="store_true",
        help="Hide LedFx console to the system tray",
    )
    parser.add_argument(
        "--performance",
        dest="performance",
        action="store_true",
        help="Profile LedFx's performance. A developer can use this to diagnose performance issues.",
    )
    parser.add_argument(
        "--offline",
        dest="offline_mode",
        action="store_true",
        help="Disable automated updates and sentry crash logger",
    )
    parser.add_argument(
        "--sentry-crash-test",
        dest="sentry_test",
        action="store_true",
        help="This crashes LedFx to test the sentry crash logger",
    )
    return parser.parse_args()


def installed_via_pip():

    """Check to see if LedFx is installed via pip
    Returns:
        boolean
    """
    pip_package_command = subprocess.check_output(
        [sys.executable, "-m", "pip", "freeze"]
    )
    installed_packages = [
        r.decode().split("==")[0] for r in pip_package_command.split()
    ]
    if "ledfx" in installed_packages:
        return True
    else:
        return False


def update_ledfx(icon=None):
    # initialize & refresh in one update, check client

    def notify(msg):
        if icon and icon.HAS_NOTIFICATION:
            icon.remove_notification()
            icon.notify(msg)
        _LOGGER.log(PYUPDATERLOGLEVEL, msg)

    def log_status_info(info):
        total = info.get("total")
        downloaded = info.get("downloaded")
        percent_complete = info.get("percent_complete")
        time = info.get("time")
        _LOGGER.log(
            PYUPDATERLOGLEVEL,
            f"{downloaded} of {total} [{percent_complete} complete, {time} remaining]",
        )

    class ClientConfig:
        PUBLIC_KEY = "Txce3TE9BUixsBtqzDba6V5vBYltt/0pw5oKL8ueCDg"
        APP_NAME = PROJECT_NAME
        COMPANY_NAME = "LedFx Developers"
        HTTP_TIMEOUT = 5
        MAX_DOWNLOAD_RETRIES = 2
        UPDATE_URLS = ["https://ledfx.app/downloads/"]

    client = Client(ClientConfig(), refresh=True)
    _LOGGER.log(PYUPDATERLOGLEVEL, "Checking for updates...")
    # First we check for updates.
    # If an update is found, an update object will be returned
    # If no updates are available, None will be returned
    ledfx_update = client.update_check(PROJECT_NAME, PROJECT_VERSION)

    # Download the update
    if ledfx_update is not None:
        client.add_progress_hook(log_status_info)
        _LOGGER.log(PYUPDATERLOGLEVEL, "Update found!")
        notify(
            "Downloading update, please wait... LedFx will restart when complete."
        )
        ledfx_update.download()
        # Install and restart
        if ledfx_update.is_downloaded():
            notify("Download complete. Restarting LedFx...")
            ledfx_update.extract_restart()
        else:
            notify("Unable to download update.")
    else:
        # No Updates, into main we go
        _LOGGER.log(
            PYUPDATERLOGLEVEL,
            "You're all up to date, enjoy the light show!",
        )


def main():
    """Main entry point allowing external calls"""
    args = parse_args()
    config_helpers.ensure_config_directory(args.config)
    setup_logging(args.loglevel, config_dir=args.config)
    config_helpers.load_logger()

<<<<<<< HEAD
=======
    # Set some process priority optimisations
    p = psutil.Process(os.getpid())

    if psutil.WINDOWS:
        try:
            p.nice(psutil.HIGH_PRIORITY_CLASS)
        except psutil.Error:
            _LOGGER.warning(
                "Unable to set priority, please run as Administrator if you are experiencing frame rate issues"
            )
        # p.ionice(psutil.IOPRIO_HIGH)
    elif psutil.LINUX:
        try:
            p.nice(15)
            p.ionice(psutil.IOPRIO_CLASS_RT, value=7)
        except psutil.Error:
            _LOGGER.warning(
                "Unable to set priority, please run as root or sudo if you are experiencing frame rate issues",
            )
    else:
        p.nice(15)

>>>>>>> ce15f473
    if not (currently_frozen() or installed_via_pip()):
        if args.offline_mode:
            _LOGGER.warning(
                "Offline Mode Enabled - Please check for updates regularly."
            )
        else:
            import ledfx.sentry_config  # noqa: F401

    if args.sentry_test:
        """This will crash LedFx and submit a Sentry error if Sentry is configured"""
        _LOGGER.warning("Steering LedFx into a brick wall")
        div_by_zero = 1 / 0

<<<<<<< HEAD
    if currently_frozen() or installed_via_pip():
        warnings.filterwarnings("ignore", category=DeprecationWarning)

=======
>>>>>>> ce15f473
    if args.tray or currently_frozen():
        # If pystray is imported on a device that can't display it, it explodes. Catch it
        try:
            import pystray
        except Exception as Error:
            msg = f"Error: Unable to virtual tray icon. Shutting down. Error: {Error}"
            _LOGGER.critical(msg)
            raise Exception(msg)
            sys.exit(0)

        from PIL import Image

        if currently_frozen():
            current_directory = os.path.dirname(__file__)
            icon_location = os.path.join(current_directory, "tray.png")
        else:
            current_directory = os.path.dirname(__file__)
            icon_location = os.path.join(
                current_directory, "..", "icons/" "tray.png"
            )
        icon = pystray.Icon(
            "LedFx", icon=Image.open(icon_location), title="LedFx"
        )
        icon.visible = True
    else:
        icon = None

    if not args.offline_mode and currently_frozen():
        update_ledfx(icon)

    if icon:
        icon.run(setup=entry_point)
    else:
        entry_point()


def entry_point(icon=None):
    # have to re-parse args here :/ no way to pass them through pysicon's setup
    args = parse_args()

    exit_code = 4
    while exit_code == 4:
        _LOGGER.info("LedFx Core is initializing")

        if args.performance:
            print("Collecting performance data...")
            yappi.start()

        ledfx = LedFxCore(
            config_dir=args.config,
            host=args.host,
            port=args.port,
            port_s=args.port_s,
            icon=icon,
        )

        exit_code = ledfx.start(open_ui=args.open_ui)

        if args.performance:
            print("Finished collecting performance data")
            filename = config_helpers.get_profile_dump_location(
                config_dir=args.config
            )
            yappi.stop()
            stats = yappi.get_func_stats()
            yappi.get_thread_stats().print_all()
            stats.save(filename, type="pstat")
            print(
                f"Saved performance data to config directory      : {filename}"
            )
            print(
                "Please send the performance data to a developer : https://ledfx.app/contact/"
            )

    if icon:
        icon.stop()


if __name__ == "__main__":
    sys.exit(main())<|MERGE_RESOLUTION|>--- conflicted
+++ resolved
@@ -295,8 +295,6 @@
     setup_logging(args.loglevel, config_dir=args.config)
     config_helpers.load_logger()
 
-<<<<<<< HEAD
-=======
     # Set some process priority optimisations
     p = psutil.Process(os.getpid())
 
@@ -319,7 +317,6 @@
     else:
         p.nice(15)
 
->>>>>>> ce15f473
     if not (currently_frozen() or installed_via_pip()):
         if args.offline_mode:
             _LOGGER.warning(
@@ -333,12 +330,6 @@
         _LOGGER.warning("Steering LedFx into a brick wall")
         div_by_zero = 1 / 0
 
-<<<<<<< HEAD
-    if currently_frozen() or installed_via_pip():
-        warnings.filterwarnings("ignore", category=DeprecationWarning)
-
-=======
->>>>>>> ce15f473
     if args.tray or currently_frozen():
         # If pystray is imported on a device that can't display it, it explodes. Catch it
         try:
