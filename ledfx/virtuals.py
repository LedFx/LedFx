--- conflicted
+++ resolved
@@ -353,7 +353,6 @@
         if self.fallback_active:
             if self.fallback_effect_type is not None:
 
-<<<<<<< HEAD
                 effect = self._ledfx.effects.create(
                     ledfx=self._ledfx,
                     type=self.fallback_effect_type,
@@ -367,13 +366,6 @@
                 self.clear_effect()
                 # and make sure we save the config with the effect removed
                 self.virtual_cfg.pop("effect", None)
-=======
-            _LOGGER.error(
-                f"{self.name} set_fallback: no fallback effect to set"
-            )
-            # and make sure we save the config with the effect removed
-            self.virtual_cfg.pop("effect", None)
->>>>>>> 1bc601a3
 
             save_config(
                 config=self._ledfx.config,
