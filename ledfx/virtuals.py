import itertools
import logging
import sys
import threading
import time
import timeit
from functools import cached_property

import numpy as np
import voluptuous as vol

from ledfx.color import parse_color
from ledfx.effects import DummyEffect
from ledfx.effects.math import interpolate_pixels, make_pattern
from ledfx.effects.melbank import (
    MAX_FREQ,
    MIN_FREQ,
    MIN_FREQ_DIFFERENCE,
    FrequencyRange,
)
from ledfx.events import (
    EffectClearedEvent,
    EffectSetEvent,
    Event,
    GlobalPauseEvent,
    VirtualConfigUpdateEvent,
    VirtualPauseEvent,
    VirtualUpdateEvent,
)

# from ledfx.config import save_config
from ledfx.transitions import Transitions
from ledfx.utils import fps_to_sleep_interval

_LOGGER = logging.getLogger(__name__)

color_list = ["red", "green", "blue", "cyan", "magenta", "#ffff00"]


class Virtual:
    CONFIG_SCHEMA = vol.Schema(
        {
            vol.Required(
                "name", description="Friendly name for the device"
            ): str,
            vol.Required(
                "mapping",
                description="Span: Effect spans all segments. Copy: Effect copied on each segment",
                default="span",
            ): vol.In(["span", "copy"]),
            vol.Required(
                "grouping",
                description="Number of physical pixels to combine into larger virtual pixel groups",
                default=1,
            ): vol.All(int, vol.Range(min=0)),
            vol.Optional(
                "icon_name",
                description="Icon for the device*",
                default="mdi:led-strip-variant",
            ): str,
            vol.Optional(
                "max_brightness",
                description="Max brightness for the device",
                default=1.0,
            ): vol.All(vol.Coerce(float), vol.Range(min=0, max=1)),
            vol.Optional(
                "center_offset",
                description="Number of pixels from the perceived center of the device",
                default=0,
            ): int,
            vol.Optional(
                "preview_only",
                description="Preview the pixels without updating the devices",
                default=False,
            ): bool,
            vol.Optional(
                "transition_time",
                description="Length of transition between effects",
                default=0.4,
            ): vol.All(
                vol.Coerce(float),
                vol.Range(min=0, max=5, min_included=True, max_included=True),
            ),
            vol.Optional(
                "transition_mode",
                description="Type of transition between effects",
                default="Add",
            ): vol.In([mode for mode in Transitions]),
            vol.Optional(
                "frequency_min",
                description="Lowest frequency for this virtual's audio reactive effects",
                default=MIN_FREQ,  # GET THIS FROM CORE AUDIO
            ): vol.All(
                vol.Coerce(int),
                vol.Range(
                    min=MIN_FREQ,
                    max=MAX_FREQ,
                ),
            ),  # AND HERE TOO,
            vol.Optional(
                "frequency_max",
                description="Highest frequency for this virtual's audio reactive effects",
                default=MAX_FREQ,  # GET THIS FROM CORE AUDIO
            ): vol.All(
                vol.Coerce(int),
                vol.Range(
                    min=MIN_FREQ,
                    max=MAX_FREQ,
                ),
            ),  # AND HERE TOO,
            vol.Optional(
                "rows",
                description="Amount of rows. > 1 if this virtual is a matrix",
                default=1,
            ): int,
        }
    )

    # vol.Required(
    #     "start_pixel",
    #     description="First pixel the virtual will map onto device (inclusive)",
    # ): int,
    # vol.Required(
    #     "end_pixel",
    #     description="Last pixel the virtual will map onto device (inclusive)",
    # ): int,
    # vol.Optional(
    #     "invert",
    #     description="Reverse the virtual mapping onto this device",
    #     default=False,
    # ): bool,

    _paused = False
    _active = False
    _output_thread = None
    _active_effect = None
    _transition_effect = None

    if (
        sys.version_info[0] == 3 and sys.version_info[1] >= 11
    ) or sys.version_info[0] >= 4:
        _min_time = time.get_clock_info("perf_counter").resolution
    else:
        _min_time = time.get_clock_info("monotonic").resolution

    def __init__(self, ledfx, config):
        self._ledfx = ledfx
        self._config = config
        # the multiplier to fade in/out of an effect. -ve values mean fading
        # in, +ve mean fading out
        self.fade_timer = 0
        self._segments = []
        self._calibration = False
        self._hl_state = False
        self._hl_device = None
        self._hl_start = 0
        self._hl_end = 0
        self._hl_step = 1
        self._os_active = False
        self.lock = threading.Lock()
        self.clear_handle = None
        self.fallback_effect_type = None
        self.fallback_fire = False

        self.frequency_range = FrequencyRange(
            self._config["frequency_min"], self._config["frequency_max"]
        )

        # list of devices in order of their mapping on the virtual
        # [[id, start, end, invert]...]
        # not a very good schema, but vol seems a bit handicapped in terms of lists.
        # this won't necessarily ensure perfectly validated segments, but it at
        # least gives an idea of the format
        self.SEGMENTS_SCHEMA = vol.Schema([self.validate_segment])

    def __del__(self):
        self.active = False

    def _valid_id(self, id):
        device = self._ledfx.devices.get(id)
        if device is not None:
            return id
        else:
            msg = f"Invalid device id: {id}"
            _LOGGER.warning(msg)
            raise ValueError(msg)

    def activate_segments(self, segments):
        for device_id, start_pixel, end_pixel, invert in segments:
            device = self._ledfx.devices.get(device_id)
            if not device.is_active():
                device.activate()
            device.add_segment(self.id, start_pixel, end_pixel, force=True)

    def deactivate_segments(self):
        for device in self._devices:
            device.clear_virtual_segments(self.id)

    def validate_segment(self, segment):
        valid = True
        msg = None

        if len(segment) != 4:
            msg = f"Invalid segment format: {segment}, should be [device_id, start, end, invert]"
            valid = False

        device_id, start_pixel, end_pixel, invert = segment

        device = self._ledfx.devices.get(device_id)

        if device is None:
            msg = f"Invalid device id: {device_id}"
            valid = False

        if (
            start_pixel < 0
            or end_pixel < 0
            or start_pixel > end_pixel
            or start_pixel >= device.pixel_count
            or end_pixel >= device.pixel_count
        ):
            _LOGGER.warning(
                f"Invalid segment pixels in Virtual '{self.name}': segment('{device.name}' ({start_pixel}, {end_pixel})) valid pixels between (0, {device.pixel_count - 1})"
            )
            if start_pixel < 0:
                start_pixel = 0
            if end_pixel < 0:
                end_pixel = 0
            if start_pixel > end_pixel:
                start_pixel = end_pixel
            if start_pixel >= device.pixel_count:
                start_pixel = device.pixel_count - 1
            if end_pixel >= device.pixel_count:
                end_pixel = device.pixel_count - 1
            segment = [device_id, start_pixel, end_pixel, invert]
            _LOGGER.warning(f"Fixed to {segment}")

        if not valid:
            _LOGGER.error(msg)
            raise ValueError(msg)
        else:
            return segment

    def invalidate_cached_props(self):
        # invalidate cached properties
        for prop in [
            "pixel_count",
            "refresh_rate",
            "_devices",
            "_segments_by_device",
            "effective_pixel_count",
            "group_size",
        ]:
            if hasattr(self, prop):
                delattr(self, prop)

    def _reactivate_effect(self):
        self.clear_transition_effect()
        self.transitions = Transitions(self.effective_pixel_count)
        if self._active_effect is not None:
            self._active_effect._deactivate()
            if self.pixel_count > 0:
                self._active_effect.activate(self)

    def update_segments(self, segments_config):
        """
        Update the segments of the virtual with the given configuration.

        Args:
            segments_config (list): A list of segment configurations.

        Raises:
            ValueError: If the new set of segments cannot be activated.

        Returns:
            None
        """
        with self.lock:
            segments_config = [list(item) for item in segments_config]
            _segments = self.SEGMENTS_SCHEMA(segments_config)

            _pixel_count = self.pixel_count

            if _segments != self._segments:
                if self._active:
                    self.deactivate_segments()
                    # try to register this new set of segments
                    # if it fails, restore previous segments and raise the error
                    try:
                        self.activate_segments(_segments)
                    except ValueError:
                        self.deactivate_segments()
                        self.activate_segments(self._segments)
                        raise

                self._segments = _segments

                self.invalidate_cached_props()

                # Restart active effect if total pixel count has changed
                # eg. devices might be reordered, but total pixel count is same
                # so no need to restart the effect
                if self.pixel_count != _pixel_count:
                    # chenging segments is a deep edit, just flush any transition
                    self._reactivate_effect()

                mode = self._config["transition_mode"]
                self.frame_transitions = self.transitions[mode]
            # Update internal config with new segment
            for idx, item in enumerate(self._ledfx.config["virtuals"]):
                if item["id"] == self.id:
                    item["segments"] = self._segments
                    self._ledfx.config["virtuals"][idx] = item
                    break
            _LOGGER.debug(
                f"Virtual {self.id}: updated with {len(self._segments)} segments, totalling {self.pixel_count} pixels"
            )

    def set_preset(self, preset_info):
        """
        Sets the preset for the virtual.

        Args:
            preset_info (tuple): A tuple containing the category, effect_id, and preset_id of the preset.

        Returns:
            None
        """
        category, effect_id, preset_id = preset_info

        # Create the effect and add it to the virtual
        try:
            effect_config = self._ledfx.config[category][effect_id][preset_id][
                "config"
            ]
        except KeyError:
            _LOGGER.error(f"Cannot find preset: {preset_info}")
            return
        effect = self._ledfx.effects.create(
            ledfx=self._ledfx, type=effect_id, config=effect_config
        )
        self.set_effect(effect)

    def set_fallback(self):
        """
        Sets the active effect to the last effect that was active before the current effect.
        """
        if self.fallback_effect_type is not None:
            effect_config = {}
            virt_cfg = next(
                (
                    item
                    for item in self._ledfx.config["virtuals"]
                    if item["id"] == self.id
                ),
                None,
            )
            if virt_cfg and "effects" in virt_cfg:
<<<<<<< HEAD
                if self.fallback_effect_type in virt_cfg["effects"]:
                    effect_config = virt_cfg["effects"][self.fallback_effect_type]["config"]

            effect = self._ledfx.effects.create(
                ledfx=self._ledfx, type=self.fallback_effect_type, config=effect_config
=======
                if self.last_active_effect_type in virt_cfg["effects"]:
                    effect_config = virt_cfg["effects"][
                        self.last_active_effect_type
                    ]["config"]

            effect = self._ledfx.effects.create(
                ledfx=self._ledfx,
                type=self.last_active_effect_type,
                config=effect_config,
>>>>>>> d78589ab
            )
            self.set_effect(effect, fallback=False)

            # make sure fallback is disabled
            self.last_effect_name = None

    def set_effect(self, effect, fallback=False):
        """
        Sets the active effect for the virtual device.

        Args:
            effect: The effect to set as the active effect.

        Raises:
            ValueError: If no configured device segments are available.
            RuntimeError: If an error occurs while setting the active effect.

        """
        with self.lock:
            if not self._devices:
                error = f"Virtual {self.id}: Cannot activate, no configured device segments"
                _LOGGER.warning(error)
                raise ValueError(error)

            if fallback:
                _LOGGER.warning("Fallback requested")
                if self._active_effect is not None:
<<<<<<< HEAD
                    if self.fallback_effect_type is None:
                        self.fallback_effect_type = self._active_effect.type
                        _LOGGER.info(f"Setting fallback to {self.fallback_effect_type}")
                    else:
                        # don't let new fallbacks override old ones, we don't want text falling back to text
                        _LOGGER.info(f"There is already a fallback registered {self.fallback_effect_type}")
=======
                    if self.last_active_effect_type is None:
                        self.last_active_effect_type = self._active_effect.type
                        _LOGGER.warning(
                            f"Setting fallback to {self.last_active_effect_type}"
                        )
                    else:
                        # TODO: this will be a problem, how do you clear a fallback that has not triggered, needs some thought
                        _LOGGER.warning(
                            f"There is already a fallback registered {self.last_active_effect_type}"
                        )
>>>>>>> d78589ab
                else:
                    _LOGGER.info("No current _active_effect to fallback to")
                    self.fallback_effect_type = None
            else:
<<<<<<< HEAD
                # any effect being set without fallback will clear the fallback
                self.fallback_effect_type = None
=======
                self.last_active_effect_type = None

            _LOGGER.warning(
                f"New: {effect.name} {effect.id} Caching up self.last_effect_type :{self.last_active_effect_type} for later"
            )
>>>>>>> d78589ab

            if (
                self._config["transition_mode"] != "None"
                and self._config["transition_time"] > 0
            ):
                self.transition_frame_total = (
                    self.refresh_rate * self._config["transition_time"]
                )
                self.transition_frame_counter = 0
                self.clear_transition_effect()

                if self._active_effect is None:
                    self._transition_effect = DummyEffect(
                        self.effective_pixel_count
                    )
                else:
                    self._transition_effect = self._active_effect
            else:
                # no transition effect to clean up, so clear the active effect now!
                self.clear_active_effect()
                self.clear_transition_effect()

            self.flush_pending_clear_frame()

            self._active_effect = effect
            self._active_effect.activate(self)
            self._ledfx.events.fire_event(
                EffectSetEvent(
                    self._active_effect.name,
                    self._active_effect.id,
                    self.active_effect.config,
                    self.id,
                )
            )
        try:
            self.active = True
        except RuntimeError:
            self.active = False
            raise

    def transition_to_active(self):
        self._active_effect = self._transition_effect
        self._transition_effect = None

    def active_to_transition(self):
        self._transition_effect = self._active_effect
        self._active_effect = None

    def clear_effect(self):
        with self.lock:
            self._ledfx.events.fire_event(EffectClearedEvent())
            self.clear_transition_effect()

            if (
                self._config["transition_mode"] != "None"
                and self._config["transition_time"] > 0
            ):
                self._transition_effect = self._active_effect
                self._active_effect = DummyEffect(self.effective_pixel_count)

                self.transition_frame_total = (
                    self.refresh_rate * self._config["transition_time"]
                )
                self.transition_frame_counter = 0
            else:
                # no transition effect to clean up, so clear the active effect now!
                self.clear_active_effect()

            self.flush_pending_clear_frame()

            self.clear_handle = self._ledfx.loop.call_later(
                self._config["transition_time"], self.clear_frame
            )

    def flush_pending_clear_frame(self):
        if self.clear_handle is not None:
            self.clear_handle.cancel()
            self.clear_handle = None

    def clear_transition_effect(self):
        if self._transition_effect is not None:
            self._transition_effect._deactivate()
        self._transition_effect = None

    def clear_active_effect(self):
        if self._active_effect is not None:
            self._active_effect._deactivate()
        self._active_effect = None

    def clear_frame(self):
        """
        Clears the frame by performing the following steps:
        1. Clears the active effect.
        2. Clears the transition effect.
        3. If the virtual device is active:
           - Clears all the pixel data by setting it to zeros.
           - Flushes the assembled frame to the device.
           - Fires a VirtualUpdateEvent to notify listeners of the updated frame.
           - Releases the lock.
           - Deactivates the virtual device.
        """
        # Little tricky logic here - we need to clear the active effect and
        # transition effect before we flush the frame, but we need to flush
        # the frame before we deactivate the virtual device. We also need to
        # make sure that we don't clear the frame if the virtual device is
        # not active.
        # All of this requires thread lock management that's a bit unwieldy

        assembled_frame = None
        with self.lock:
            self.clear_active_effect()
            self.clear_transition_effect()
            if self._active:
                assembled_frame = np.zeros((self.pixel_count, 3))
                self.flush(assembled_frame)
                self._fire_update_event(assembled_frame)

        # Deactivate the device - this requires the thread lock
        # Hence why we do it outside of the lock and after the frame is cleared
        # This is because the deactivate method will join the thread
        # and we don't want to call join while holding the lock
        if assembled_frame is not None:
            self.deactivate()

    def force_frame(self, color):
        """
        Force all pixels in device to color
        Use for pre-clearing in calibration scenarios
        """
        self.assembled_frame = np.full((self.effective_pixel_count, 3), color)
        self.flush(self.assembled_frame)
        self._fire_update_event()

    def _fire_update_event(self, frame=None):
        if frame is None:
            frame = self.assembled_frame

        self._ledfx.events.fire_event(
            VirtualUpdateEvent(
                self.id, self._effective_to_physical_pixels(frame)
            )
        )

    def oneshot(self, color, ramp, hold, fade):
        """
        Force all pixels in virtual to color over a time envelope defined in ms
        Following calls will override any active one shot

        Parameters:
            ramp time from in ms
            hold time in ms
            fade time in ms
        Returns:
            True if oneshot was activated, False if not
        """
        if self.active:
            self._os_color = np.array(color, dtype=float)
            self._os_ramp = ramp / 1000.0
            self._os_hold = hold / 1000.0
            self._os_fade = fade / 1000.0
            self._os_start = timeit.default_timer()
            self._os_hold_end = self._os_ramp + self._os_hold
            self._os_fade_end = self._os_ramp + self._os_hold + self._os_fade
            self._os_weight = 0.0

            # if all total timings are zero, treat as a hard off
            if self._os_fade_end == 0:
                self._os_active = False
            else:
                self._os_active = True

            result = True
        else:
            result = False
        return result

    def oneshot_weight(self):
        passed = timeit.default_timer() - self._os_start
        if passed <= self._os_ramp:
            self._os_weight = passed / self._os_ramp
        elif passed <= self._os_hold_end:
            self._os_weight = 1.0
        elif passed <= self._os_fade_end:
            self._os_weight = (self._os_fade_end - passed) / self._os_fade
        else:
            self._os_active = False
            self._os_weight = 0.0
        # _LOGGER.info(f"oneshot_state: {passed} {self._os_ramp} {self._os_hold_end} {self._os_fade_end} {self._os_active} {self._os_weight}")

    def oneshot_apply(self, seg):
        blend = np.multiply(self._os_color, self._os_weight)
        np.multiply(seg, 1 - self._os_weight, seg)
        np.add(seg, blend, seg)

    def set_calibration(self, calibration):
        self._calibration = calibration

    def set_highlight(self, state, device_id, start, end, flip):
        if self._calibration is False:
            return f"Cannot set highlight when {self.name} is not in calibration mode"

        self._hl_state = state
        if not state:
            return None

        device_id = device_id.lower()
        device = self._ledfx.devices.get(device_id)
        if device is None:
            return f"Device {device_id} not found"

        if start > device.pixel_count - 1 or end > device.pixel_count - 1:
            return f"start and end must be less than {device.pixel_count}"

        self._hl_device = device_id
        self._hl_start = start
        self._hl_end = end
        if flip:
            self._hl_step = -1
        else:
            self._hl_step = 1
        return None

    @property
    def active_effect(self):
        return self._active_effect

    def thread_function(self):
        while True:
            if not self._active:
                break
            start_time = timeit.default_timer()

            if self.fallback_fire:
                self.set_fallback()
                self.fallback_fire = False

            # we need to lock before we test, or we could deactivate
            # between test and execution
            with self.lock:
                if (
                    self._active_effect
                    and self._active_effect.is_active
                    and hasattr(self._active_effect, "pixels")
                ):
                    # self.assembled_frame = await self._ledfx.loop.run_in_executor(
                    #     self._ledfx.thread_executor, self.assemble_frame
                    # )
                    self.assembled_frame = self.assemble_frame()
                    if self.assembled_frame is not None and not self._paused:
                        if not self._config["preview_only"]:
                            # self._ledfx.thread_executor.submit(self.flush)
                            # await self._ledfx.loop.run_in_executor(
                            #     self._ledfx.thread_executor, self.flush
                            # )
                            self.flush()

                        self._fire_update_event()

            # adjust for the frame assemble time, min allowed sleep 1 ms
            # this will be more frame accurate on high res sleep systems
            run_time = timeit.default_timer() - start_time
            sleep_time = max(
                0.001, fps_to_sleep_interval(self.refresh_rate) - run_time
            )
            time.sleep(sleep_time)

            # use an aggressive check for did we sleep against expected min clk
            # for all high res scenarios this will be passive
            # for unexpected high res sleep on windows scenarios it will adapt
            pass_time = timeit.default_timer() - start_time
            if pass_time < (self._min_time / 2):
                time.sleep(max(0.001, self._min_time - pass_time))

    def assemble_frame(self):
        """
        Assembles the frame to be flushed.
        """
        # Get and process active effect frame
        self._active_effect._render()
        frame = self._active_effect.get_pixels()
        if frame is not None:
            frame[frame > 255] = 255
            frame[frame < 0] = 0
            # np.clip(frame, 0, 255, frame)

            if self._config["center_offset"]:
                frame = np.roll(frame, self._config["center_offset"], axis=0)

            # This part handles blending two effects together
            if (
                self._transition_effect is not None
                and self._transition_effect.is_active
                and hasattr(self._transition_effect, "pixels")
            ):
                # Get and process transition effect frame
                self._transition_effect._render()
                transition_frame = self._transition_effect.get_pixels()
                transition_frame[transition_frame > 255] = 255
                transition_frame[transition_frame < 0] = 0

                if self._config["center_offset"]:
                    transition_frame = np.roll(
                        transition_frame,
                        self._config["center_offset"],
                        axis=0,
                    )

                # Blend both frames together
                self.transition_frame_counter += 1
                self.transition_frame_counter = min(
                    max(self.transition_frame_counter, 0),
                    self.transition_frame_total,
                )

                if self.transition_frame_total == 0:
                    # the transition should happen immediately
                    weight = 1
                else:
                    # calculates how far in we are in the transition
                    # 0 = previous effect and 1 = next effect
                    weight = (
                        self.transition_frame_counter
                        / self.transition_frame_total
                    )

                self.frame_transitions(
                    self.transitions, frame, transition_frame, weight
                )
                if (
                    self.transition_frame_counter
                    == self.transition_frame_total
                ):
                    self.clear_transition_effect()

            np.multiply(frame, self._config["max_brightness"], frame)
            np.multiply(frame, self._ledfx.config["global_brightness"], frame)
        return frame

    def activate(self):
        if not self._devices:
            error = f"Virtual {self.id}: Cannot activate, no configured device segments"
            _LOGGER.warning(error)
            raise RuntimeError(error)
        if not self._active_effect:
            error = f"Virtual {self.id}: Cannot activate, no configured effect"
            _LOGGER.warning(error)
            raise RuntimeError(error)

        if hasattr(self, "_thread"):
            self._thread.join()

        _LOGGER.debug(
            f"Virtual {self.id}: Activating with segments {self._segments}"
        )
        if not self._active:
            self._active = True
            try:
                self.activate_segments(self._segments)
            except ValueError as e:
                _LOGGER.error(e)
            self._os_active = False

        # self.thread_function()

        self._thread = threading.Thread(
            name=f"Virtual: {self.id}", target=self.thread_function
        )
        self._thread.start()
        self._ledfx.events.fire_event(VirtualPauseEvent(self.id))
        # self._task = self._ledfx.loop.create_task(self.thread_function())
        # self._task.add_done_callback(lambda task: task.result())

    def deactivate(self):
        self._active = False
        self._os_active = False
        if hasattr(self, "_thread"):
            self._thread.join()
        self.deactivate_segments()
        self._ledfx.events.fire_event(VirtualPauseEvent(self.id))

    # @lru_cache(maxsize=32)
    # def _normalized_linspace(self, size):
    #     return np.linspace(0, 1, size)

    # def interp_channel(self, channel, x_new, x_old):
    #     return np.interp(x_new, x_old, channel)

    # # TODO cache this!
    # # need to be able to access pixels but not through args
    # # @lru_cache(maxsize=8)
    # def interpolate(self, pixels, new_length):
    #     """Resizes the array by linearly interpolating the values"""
    #     if len(pixels) == new_length:
    #         return pixels

    #     x_old = self._normalized_linspace(len(pixels))
    #     x_new = self._normalized_linspace(new_length)

    #     z = np.apply_along_axis(self.interp_channel, 0, pixels, x_new, x_old)
    #     return z

    def flush(self, pixels=None):
        """
        Flushes the provided data to the devices.
        """

        if pixels is None:
            pixels = self.assembled_frame

        if self._os_active:
            self.oneshot_weight()

        if self._config["mapping"] == "span":
            # In span mode we can calculate the final pixels once for all segments
            pixels = self._effective_to_physical_pixels(pixels)

        color_cycle = itertools.cycle(color_list)

        for device_id, segments in self._segments_by_device.items():
            data = []
            device = self._ledfx.devices.get(device_id)
            if device is not None:
                if device.is_active():
                    if self._calibration:
                        self.render_calibration(
                            data, device, segments, device_id, color_cycle
                        )
                    elif self._config["mapping"] == "span":
                        for (
                            start,
                            stop,
                            step,
                            device_start,
                            device_end,
                        ) in segments:
                            seg = pixels[start:stop:step]
                            if self._os_active:
                                self.oneshot_apply(seg)
                            data.append((seg, device_start, device_end))
                    elif self._config["mapping"] == "copy":
                        for (
                            start,
                            stop,
                            step,
                            device_start,
                            device_end,
                        ) in segments:
                            target_physical_len = device_end - device_start + 1
                            target_effect_len = (
                                self._get_effective_pixel_count(
                                    target_physical_len
                                )
                            )
                            # In copy mode, we need to scale the effect and afterwards expand the
                            # pixel groups separately for every segment, because pre-calculating once
                            # and scaling would lead to incorrect pixel group lengths.
                            seg = interpolate_pixels(
                                pixels, target_effect_len
                            )[::step]
                            seg = self._effective_to_physical_pixels(
                                seg, target_physical_len
                            )
                            if self._os_active:
                                self.oneshot_apply(seg)
                            data.append((seg, device_start, device_end))
                    device.update_pixels(self.id, data)

    def render_calibration(
        self, data, device, segments, device_id, color_cycle
    ):
        """
        Renders the calibration data to the virtual output
        """

        # set data to black for full length of led strip allow other segments to overwrite
        data.append(
            (
                np.array([0.0, 0.0, 0.0], dtype=float),
                0,
                device.pixel_count - 1,
            )
        )

        for start, stop, step, device_start, device_end in segments:
            # add data forced to color sequence of RGBCMY
            color = np.array(parse_color(next(color_cycle)), dtype=float)
            pattern = make_pattern(color, device_end - device_start + 1, step)
            data.append((pattern, device_start, device_end))
        # render the highlight
        if self._hl_state and device_id == self._hl_device:
            color = np.array(parse_color("white"), dtype=float)
            pattern = make_pattern(
                color,
                self._hl_end - self._hl_start + 1,
                self._hl_step,
            )
            data.append((pattern, self._hl_start, self._hl_end))

    @property
    def name(self):
        return self._config["name"]

    @property
    def max_brightness(self):
        return self._config["max_brightness"] * 256

    @property
    def active(self):
        return self._active

    @active.setter
    def active(self, active):
        active = bool(active)
        if active and not self._active:
            self.activate()
        if not active and self._active:
            self.deactivate()
        self._active = active

    @property
    def id(self) -> str:
        """Returns the id for the virtual"""
        return getattr(self, "_id", None)

    @property
    def segments(self):
        return self._segments

    @cached_property
    def _segments_by_device(self):
        """
        List to help split effect output to the correct pixels of each device
        """
        data_start = 0
        segments_by_device = {}
        for device_id, device_start, device_end, inverse in self._segments:
            segment_width = device_end - device_start + 1
            if not inverse:
                start = data_start
                stop = data_start + segment_width
                step = 1
            else:
                start = data_start + segment_width - 1
                stop = None if data_start == 0 else data_start - 1
                step = -1
            segment_info = (
                start,
                stop,
                step,
                device_start,
                device_end,
            )
            if device_id in segments_by_device.keys():
                segments_by_device[device_id].append(segment_info)
            else:
                segments_by_device[device_id] = [segment_info]
            data_start += segment_width
        return segments_by_device

    @cached_property
    def _devices(self):
        """
        Return an iterable of the device object of each segment of the virtual
        """
        return list(
            self._ledfx.devices.get(device_id)
            for device_id in {segment[0] for segment in self._segments}
        )

    @cached_property
    def refresh_rate(self):
        if not self._devices:
            return False
        return min(device.max_refresh_rate for device in self._devices)

    @cached_property
    def pixel_count(self):
        if self._config["mapping"] == "span":
            total = 0
            for device_id, start_pixel, end_pixel, invert in self._segments:
                total += end_pixel - start_pixel + 1
            return total
        elif self._config["mapping"] == "copy":
            if self._segments:
                return max(
                    end_pixel - start_pixel + 1
                    for _, start_pixel, end_pixel, _ in self._segments
                )
            else:
                return 0

    @staticmethod
    def schema() -> vol.Schema:
        """returns the schema for the object"""
        return Virtual.CONFIG_SCHEMA

    @property
    def config(self) -> dict:
        """Returns the config for the object"""
        return getattr(self, "_config", None)

    def update_config(self, config):
        self.config = config

    @config.setter
    def config(self, new_config):
        """Updates the config for an object"""
        if self._config is not None:
            _config = {**self._config, **new_config}
        else:
            _config = new_config

        _config = self.CONFIG_SCHEMA(_config)
        reactivate_effect = False

        if hasattr(self, "_config"):
            if _config["mapping"] != self._config["mapping"]:
                self.invalidate_cached_props()
            if (
                _config["transition_mode"] != self._config["transition_mode"]
                or _config["transition_time"]
                != self._config["transition_time"]
            ):
                self.frame_transitions = self.transitions[
                    _config["transition_mode"]
                ]
                if self._ledfx.config["global_transitions"]:
                    for virtual_id in self._ledfx.virtuals:
                        if virtual_id == self.id:
                            continue
                        virtual = self._ledfx.virtuals.get(virtual_id)
                        virtual.frame_transitions = virtual.transitions[
                            _config["transition_mode"]
                        ]
                        virtual._config["transition_time"] = _config[
                            "transition_time"
                        ]
                        virtual._config["transition_mode"] = _config[
                            "transition_mode"
                        ]

            if (
                "frequency_min" in _config.keys()
                or "frequency_max" in _config.keys()
            ):
                # if these are in config, manually sanitise them
                _config["frequency_min"] = min(
                    _config["frequency_min"], MAX_FREQ - MIN_FREQ_DIFFERENCE
                )
                _config["frequency_min"] = max(
                    _config["frequency_min"], MIN_FREQ
                )
                _config["frequency_max"] = max(
                    _config["frequency_max"], MIN_FREQ + MIN_FREQ_DIFFERENCE
                )
                _config["frequency_max"] = min(
                    _config["frequency_max"], MAX_FREQ
                )
                diff = abs(_config["frequency_max"] - _config["frequency_min"])
                if diff < MIN_FREQ_DIFFERENCE:
                    _config["frequency_max"] += diff

                if self._active_effect is not None:
                    # if they're changed, clear some cached properties
                    # so the changes take effect
                    if (
                        _config["frequency_min"]
                        != self._config["frequency_min"]
                        or _config["frequency_max"]
                        != self._config["frequency_max"]
                    ) and (
                        hasattr(
                            self._active_effect, "clear_melbank_freq_props"
                        )
                    ):
                        self._active_effect.clear_melbank_freq_props()

                    if _config["rows"] != self._config["rows"]:
                        if hasattr(self._active_effect, "set_init"):
                            self._active_effect.set_init()

                    if _config["grouping"] != self._config["grouping"]:
                        # The effect needs to be reactivated later after the config has been applied
                        reactivate_effect = True
                        self.invalidate_cached_props()

        setattr(self, "_config", _config)

        self.frequency_range = FrequencyRange(
            self._config["frequency_min"], self._config["frequency_max"]
        )

        self._ledfx.events.fire_event(
            VirtualConfigUpdateEvent(self.id, self._config)
        )

        if reactivate_effect:
            self._reactivate_effect()

    @cached_property
    def effective_pixel_count(self):
        """The number of pixels to calculate by effects.

        Can be less than the number of physical pixels (:attr:`~pixel_count`) when
        pixel grouping (:attr:`~group_size`) is activated.
        """
        return self._get_effective_pixel_count(self.pixel_count)

    @cached_property
    def group_size(self):
        """The number of physical pixels to group into virtual effect pixels."""
        grouping = self._config["grouping"]

        if grouping is None or grouping < 1:
            return 1

        return grouping

    def _get_effective_pixel_count(self, physical_pixel_count):
        """Calculates the number of effective pixels for a given number of physical pixels, considering pixel grouping."""
        return int(np.ceil(physical_pixel_count / self.group_size))

    def _effective_to_physical_pixels(
        self, effective_pixels, pixel_count=None
    ):
        """Projects an array of effective pixels into an array of pixels for physical rendering, considering pixel grouping."""
        if self.group_size <= 1:
            return effective_pixels

        if not pixel_count:
            pixel_count = self.pixel_count

        effective_pixels = np.repeat(
            effective_pixels, self.group_size, axis=0
        )[:pixel_count, :]

        return effective_pixels


class Virtuals:
    """Thin wrapper around the device registry that manages virtuals"""

    PACKAGE_NAME = "ledfx.virtuals"
    _paused = False

    def __init__(self, ledfx):
        # super().__init__(ledfx, Virtual, self.PACKAGE_NAME)

        def cleanup_effects(e):
            self.clear_all_effects()

        self._ledfx = ledfx
        self._ledfx.events.add_listener(cleanup_effects, Event.LEDFX_SHUTDOWN)
        self._virtuals = {}

    def create_from_config(self, config, pause_all=False):
        for virtual in config:
            _LOGGER.debug(f"Loading virtual from config: {virtual}")
            self._ledfx.virtuals.create(
                id=virtual["id"],
                config=virtual["config"],
                is_device=virtual["is_device"],
                auto_generated=virtual["auto_generated"],
                ledfx=self._ledfx,
            )
            if "segments" in virtual:
                try:
                    self._ledfx.virtuals.get(virtual["id"]).update_segments(
                        virtual["segments"]
                    )
                except vol.MultipleInvalid:
                    _LOGGER.warning(
                        "Virtual Segment Changed. Not restoring segment"
                    )
                    continue
                except RuntimeError:
                    pass

            if "effect" in virtual:
                try:
                    effect = self._ledfx.effects.create(
                        ledfx=self._ledfx,
                        type=virtual["effect"]["type"],
                        config=virtual["effect"]["config"],
                    )
                    self._ledfx.virtuals.get(virtual["id"]).set_effect(effect)
                except vol.MultipleInvalid:
                    _LOGGER.warning(
                        "Effect schema changed. Not restoring effect"
                    )
                except RuntimeError:
                    pass

            # This adds support for configs that are configured as paused
            # via the active key if it exists. Let the setter deal with it
            if "active" in virtual and not virtual["active"]:
                self._ledfx.virtuals.get(virtual["id"]).active = False

            # global pause is handled differently to virtual pause
            if pause_all:
                self._ledfx.virtuals.get(virtual["id"])._paused = True

            self._ledfx.events.fire_event(
                VirtualConfigUpdateEvent(virtual["id"], virtual["config"])
            )

    def schema(self):
        return Virtual.CONFIG_SCHEMA

    def create(self, id=None, *args, **kwargs):
        """Creates a virtual"""

        # Find the first valid id based on what is already in the registry
        dupe_id = id
        dupe_index = 1
        while id in self._virtuals.keys():
            id = f"{dupe_id}-{dupe_index}"
            dupe_index = dupe_index + 1

        # Create the new virtual and validate the schema.
        _config = kwargs.pop("config", None)
        _is_device = kwargs.pop("is_device", False)
        _auto_generated = kwargs.pop("auto_generated", False)
        if _config is not None:
            _config = Virtual.CONFIG_SCHEMA(_config)
            obj = Virtual(config=_config, *args, **kwargs)
        else:
            obj = Virtual(*args, **kwargs)

        # Attach some common properties
        setattr(obj, "_id", id)
        setattr(obj, "is_device", _is_device)
        setattr(obj, "auto_generated", _auto_generated)

        # Store the object into the internal list and return it
        self._virtuals[id] = obj
        return obj

    def destroy(self, id):
        if id not in self._virtuals:
            raise AttributeError(
                ("Object with id '{}' does not exist.").format(id)
            )
        del self._virtuals[id]

    def __iter__(self):
        return iter(self._virtuals)

    def values(self):
        return self._virtuals.values()

    def clear_all_effects(self):
        for virtual in self.values():
            virtual.clear_frame()

    def pause_all(self):
        self._paused = not self._paused
        for virtual in self.values():
            virtual._paused = self._paused
        self._ledfx.events.fire_event(GlobalPauseEvent())

    def get(self, *args):
        return self._virtuals.get(*args)


def update_effect_config(config, virtual_id, effect):
    """
    Update the configuration of a virtual effect.

    This function is important for maintaining both the active effect and adding
    to the collection of effects configs on the virtual

    Args:
        config (dict): The current config structure
        virtual_id (str): The ID of the virtual effect.
        effect (Effect): The effect object containing the updated configuration.

    Returns:
        None
    """
    # Store as both the active effect to protect existing code, and one of effects
    virtual = next(
        (item for item in config["virtuals"] if item["id"] == virtual_id),
        None,
    )
    if virtual:
        if not ("effects" in virtual):
            virtual["effects"] = {}
        virtual["effects"][effect.type] = {}
        virtual["effects"][effect.type]["type"] = effect.type
        virtual["effects"][effect.type]["config"] = effect.config
        if not ("effect" in virtual):
            virtual["effect"] = {}
        virtual["effect"]["type"] = effect.type
        virtual["effect"]["config"] = effect.config<|MERGE_RESOLUTION|>--- conflicted
+++ resolved
@@ -356,23 +356,11 @@
                 None,
             )
             if virt_cfg and "effects" in virt_cfg:
-<<<<<<< HEAD
                 if self.fallback_effect_type in virt_cfg["effects"]:
                     effect_config = virt_cfg["effects"][self.fallback_effect_type]["config"]
 
             effect = self._ledfx.effects.create(
                 ledfx=self._ledfx, type=self.fallback_effect_type, config=effect_config
-=======
-                if self.last_active_effect_type in virt_cfg["effects"]:
-                    effect_config = virt_cfg["effects"][
-                        self.last_active_effect_type
-                    ]["config"]
-
-            effect = self._ledfx.effects.create(
-                ledfx=self._ledfx,
-                type=self.last_active_effect_type,
-                config=effect_config,
->>>>>>> d78589ab
             )
             self.set_effect(effect, fallback=False)
 
@@ -400,39 +388,18 @@
             if fallback:
                 _LOGGER.warning("Fallback requested")
                 if self._active_effect is not None:
-<<<<<<< HEAD
                     if self.fallback_effect_type is None:
                         self.fallback_effect_type = self._active_effect.type
                         _LOGGER.info(f"Setting fallback to {self.fallback_effect_type}")
                     else:
                         # don't let new fallbacks override old ones, we don't want text falling back to text
                         _LOGGER.info(f"There is already a fallback registered {self.fallback_effect_type}")
-=======
-                    if self.last_active_effect_type is None:
-                        self.last_active_effect_type = self._active_effect.type
-                        _LOGGER.warning(
-                            f"Setting fallback to {self.last_active_effect_type}"
-                        )
-                    else:
-                        # TODO: this will be a problem, how do you clear a fallback that has not triggered, needs some thought
-                        _LOGGER.warning(
-                            f"There is already a fallback registered {self.last_active_effect_type}"
-                        )
->>>>>>> d78589ab
                 else:
                     _LOGGER.info("No current _active_effect to fallback to")
                     self.fallback_effect_type = None
             else:
-<<<<<<< HEAD
                 # any effect being set without fallback will clear the fallback
                 self.fallback_effect_type = None
-=======
-                self.last_active_effect_type = None
-
-            _LOGGER.warning(
-                f"New: {effect.name} {effect.id} Caching up self.last_effect_type :{self.last_active_effect_type} for later"
-            )
->>>>>>> d78589ab
 
             if (
                 self._config["transition_mode"] != "None"
