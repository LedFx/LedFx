--- conflicted
+++ resolved
@@ -17,19 +17,13 @@
             or item.get("event_type") == Event.VISUALISATION_UPDATE
         ):
             # check if it is a duplicate and just return without queing if it is
-<<<<<<< HEAD
-            if any(self.is_similar(item, existing_item) for existing_item in self._queue):
-                _LOGGER.info(f"Queue: {hex(id(self))} discarding, qsize {self.qsize()}")
-=======
             if any(
                 self.is_similar(item, existing_item)
                 for existing_item in self._queue
             ):
-                # TODO: remove this logging
-                _LOGGER.warning(
+                _LOGGER.info(
                     f"Queue: {hex(id(self))} discarding, qsize {self.qsize()}"
                 )
->>>>>>> 6398dbcd
                 return
         super().put_nowait(item)
 
