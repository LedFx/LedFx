--- conflicted
+++ resolved
@@ -181,18 +181,6 @@
 
         print("Stopping LedFx.")
 
-<<<<<<< HEAD
-        # -1 = Error
-        # 1 = Direct User Input
-        # 2 = API Request
-
-        if exit_code == -1:
-            _LOGGER.info("LedFx encountered an error. Shutting Down.")
-        if exit_code == 1:
-            _LOGGER.info("LedFx Keyboard Interrupt. Shutting Down.")
-        if exit_code == 2:
-            _LOGGER.info("LedFx Shutdown Request via API. Shutting Down.")
-=======
         # 1 = Error
         # 2 = Direct User Input
         # 3 = API Request (shutdown)
@@ -207,7 +195,6 @@
         if exit_code == 4:
             _LOGGER.info("LedFx is restarting.")
 
->>>>>>> 58e92357
         # Fire a shutdown event and flush the loop
         self.events.fire_event(LedFxShutdownEvent())
         await asyncio.sleep(0, loop=self.loop)
