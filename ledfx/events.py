import logging
from typing import Callable

import numpy as np

_LOGGER = logging.getLogger(__name__)


class Event:
    """Base for events"""

    BASE_CONFIG_UPDATE = "base_config_update"
    LEDFX_SHUTDOWN = "shutdown"
    DEVICE_CREATED = "device_created"
    DEVICE_UPDATE = "device_update"
    DEVICES_UPDATED = "devices_updated"
    VIRTUAL_UPDATE = "virtual_update"
    VISUALISATION_UPDATE = "visualisation_update"
    GRAPH_UPDATE = "graph_update"
    EFFECT_SET = "effect_set"
    EFFECT_CLEARED = "effect_cleared"
    SCENE_ACTIVATED = "scene_activated"
    SCENE_DELETED = "scene_deleted"
    PRESET_ACTIVATED = "preset_activated"
    VIRTUAL_CONFIG_UPDATE = "virtual_config_update"
    GLOBAL_PAUSE = "global_pause"
    VIRTUAL_PAUSE = "virtual_pause"
    AUDIO_INPUT_DEVICE_CHANGED = "audio_input_device_changed"
    VIRTUAL_DIAG = "virtual_diag"
    GENERAL_DIAG = "general_diag"
<<<<<<< HEAD
=======
    CLIENT_CONNECTED = "client_connected"
    CLIENT_DISCONNECTED = "client_disconnected"
    CLIENT_SYNC = "client_sync"
>>>>>>> 11f5ebed

    def __init__(self, type: str):
        """
        Initializes an event with the specified event type.

        Args:
            type: The string identifier representing the event type.
        """
        self.event_type = type

    def to_dict(self):
        """
        Returns a dictionary representation of the event's attributes.
        """
        return self.__dict__


class GeneralDiagEvent(Event):
    """Event emitted with arbitrary test diagnostics"""

    def __init__(self, debug: str, scroll: bool = False):
<<<<<<< HEAD
        """
        Initializes a GeneralDiagEvent with diagnostic text and an optional scroll flag.

        Args:
            debug: The diagnostic message to emit.
            scroll: If True, indicates the message should be scrolled.
        """
=======
>>>>>>> 11f5ebed
        super().__init__(Event.GENERAL_DIAG)
        self.debug = debug
        self.scroll = scroll


class VirtualDiagEvent(Event):
    """Event emitted when a virtual's diagnostics are updated"""

    def __init__(
        self,
        virtual_id: str,
        fps: int,
        r_avg: float,
        r_min: float,
        r_max: float,
        cycle: float,
        sleep: float,
    ):
<<<<<<< HEAD
        """
        Initializes a VirtualDiagEvent with diagnostic metrics for a virtual entity.

        Args:
            virtual_id: Identifier of the virtual entity.
            fps: Frames per second.
            r_avg: Average response time.
            r_min: Minimum response time.
            r_max: Maximum response time.
            cycle: Cycle time.
            sleep: Sleep time.
        """
=======
>>>>>>> 11f5ebed
        super().__init__(Event.VIRTUAL_DIAG)
        self.virtual_id = virtual_id
        self.fps = fps
        self.r_avg = r_avg
        self.r_min = r_min
        self.r_max = r_max
        self.cycle = cycle
        self.sleep = sleep


<<<<<<< HEAD
=======
class ClientConnectedEvent(Event):
    """Event emitted when a client connects"""

    def __init__(self, client_id: str, client_ip: str):
        super().__init__(Event.CLIENT_CONNECTED)
        self.client_id = client_id
        self.client_ip = client_ip


class ClientDisconnectedEvent(Event):
    """Event emitted when a client disconnects"""

    def __init__(self, client_id: str, client_ip: str):
        super().__init__(Event.CLIENT_DISCONNECTED)
        self.client_id = client_id
        self.client_ip = client_ip


class ClientSyncEvent(Event):
    """Event emitted when a client advises sync with the server"""

    def __init__(self, client_id: str):
        super().__init__(Event.CLIENT_SYNC)
        self.client_id = client_id


>>>>>>> 11f5ebed
class DeviceUpdateEvent(Event):
    """Event emitted when a device's pixels are updated"""

    def __init__(self, device_id: str, pixels: np.ndarray):
        super().__init__(Event.DEVICE_UPDATE)
        self.device_id = device_id
        # self.pixels = pixels.astype(np.uint8).T.tolist()
        self.pixels = pixels


class DeviceCreatedEvent(Event):
    """Event emitted when a device is created"""

    def __init__(self, device_name):
        self.device_name = device_name
        super().__init__(Event.DEVICE_CREATED)


class DevicesUpdatedEvent(Event):
    """
    Event emitted when a device changes status due to something outside the users control - this is used to update the frontend
    """

    def __init__(self, device_id: str):
        super().__init__(Event.DEVICES_UPDATED)
        self.device_id = device_id


class VirtualUpdateEvent(Event):
    """Event emitted when a virtual's pixels are updated"""

    def __init__(self, virtual_id: str, pixels: np.ndarray):
        super().__init__(Event.VIRTUAL_UPDATE)
        self.virtual_id = virtual_id
        self.pixels = pixels


class GlobalPauseEvent(Event):
    """Event emitted when all virtuals are paused"""

    def __init__(self):
        super().__init__(Event.GLOBAL_PAUSE)


class VirtualPauseEvent(Event):
    """Event emitted when virtual updated paused"""

    def __init__(self, virtual_id: str):
        super().__init__(Event.VIRTUAL_PAUSE)
        self.virtual_id = virtual_id


class AudioDeviceChangeEvent(Event):
    """Event emitted when the audio capture device is changed"""

    def __init__(self, audio_input_device_name: str):
        super().__init__(Event.AUDIO_INPUT_DEVICE_CHANGED)
        self.audio_input_device_name = audio_input_device_name


class GraphUpdateEvent(Event):
    """Event emitted when an audio graph is updated"""

    def __init__(
        self,
        graph_id: str,
        melbank: np.ndarray,
        frequencies: np.ndarray,
    ):
        super().__init__(Event.GRAPH_UPDATE)
        self.graph_id = graph_id
        self.melbank = melbank.tolist()
        self.frequencies = frequencies.tolist()


class VisualisationUpdateEvent(Event):
    """Event that encompasses DeviceUpdateEvent and VirtualUpdateEvent
    used to send pixel data to frontend at a constant rate"""

    def __init__(
        self,
        is_device: bool,  # true if device, false if virtual
        vis_id: str,  # id of device/virtual
        pixels: np.ndarray,
        shape: tuple,
    ):
        super().__init__(Event.VISUALISATION_UPDATE)
        self.is_device = is_device
        self.vis_id = vis_id
        self.pixels = pixels
        self.shape = shape


class EffectSetEvent(Event):
    """Event emitted when an effect is set or updated"""

    def __init__(self, effect_name, effect_id, effect_config, virtual_id):
        super().__init__(Event.EFFECT_SET)
        self.effect_name = effect_name
        self.effect_id = effect_id
        self.effect_config = effect_config
        self.virtual_id = virtual_id


class EffectClearedEvent(Event):
    """Event emitted when an effect is cleared"""

    def __init__(self):
        super().__init__(Event.EFFECT_CLEARED)


class SceneActivatedEvent(Event):
    """Event emitted when a scene is set"""

    def __init__(self, scene_id):
        super().__init__(Event.SCENE_ACTIVATED)
        self.scene_id = scene_id


class SceneDeletedEvent(Event):
    """Event emitted when a scene is set"""

    def __init__(self, scene_id):
        super().__init__(Event.SCENE_DELETED)
        self.scene_id = scene_id


class VirtualConfigUpdateEvent(Event):
    """Event emitted when a virtual is updated, including effect changes"""

    def __init__(self, virtual_id, config):
        super().__init__(Event.VIRTUAL_CONFIG_UPDATE)
        self.virtual_id = virtual_id
        self.config = config


class BaseConfigUpdateEvent(Event):
    """
    Event emitted when an item in the base configuration is updated.
    """

    def __init__(self, config):
        super().__init__(Event.BASE_CONFIG_UPDATE)
        self.config = config


class LedFxShutdownEvent(Event):
    """Event emitted when LedFx is shutting down"""

    def __init__(self):
        super().__init__(Event.LEDFX_SHUTDOWN)


class EventListener:
    def __init__(self, callback: Callable, event_filter: dict = {}):
        self.callback = callback
        self.filter = event_filter

    def filter_event(self, event):
        event_dict = event.to_dict()
        for filter_key in self.filter:
            if event_dict.get(filter_key) != self.filter[filter_key]:
                return True

        return False


class Events:
    def __init__(self, ledfx):
        self._ledfx = ledfx
        self._listeners = {}

    def fire_event(self, event: Event) -> None:
        listeners = self._listeners.get(event.event_type, [])
        if not listeners:
            return

        for listener in listeners:
            if not listener.filter_event(event):
                self._ledfx.loop.call_soon_threadsafe(listener.callback, event)

    def add_listener(
        self,
        callback: Callable,
        event_type: str,
        event_filter: dict = {},
    ) -> None:
        listener = EventListener(callback, event_filter)
        if event_type in self._listeners:
            self._listeners[event_type].append(listener)
        else:
            self._listeners[event_type] = [listener]

        def remove_listener() -> None:
            self._remove_listener(event_type, listener)

        return remove_listener

    def _remove_listener(self, event_type: str, listener: Callable) -> None:
        try:
            self._listeners[event_type].remove(listener)
            if not self._listeners[event_type]:
                self._listeners.pop(event_type)
        except (KeyError, ValueError):
            _LOGGER.warning("Failed to remove event listener %s", listener)


# def get_event_types():
#     """Get a list of the types of events available"""
#     return [event for event in vars(Event) if (not event.startswith('__')) and (event.isupper())]

# print(get_event_types())<|MERGE_RESOLUTION|>--- conflicted
+++ resolved
@@ -28,13 +28,11 @@
     AUDIO_INPUT_DEVICE_CHANGED = "audio_input_device_changed"
     VIRTUAL_DIAG = "virtual_diag"
     GENERAL_DIAG = "general_diag"
-<<<<<<< HEAD
-=======
     CLIENT_CONNECTED = "client_connected"
     CLIENT_DISCONNECTED = "client_disconnected"
     CLIENT_SYNC = "client_sync"
->>>>>>> 11f5ebed
-
+
+    
     def __init__(self, type: str):
         """
         Initializes an event with the specified event type.
@@ -55,7 +53,6 @@
     """Event emitted with arbitrary test diagnostics"""
 
     def __init__(self, debug: str, scroll: bool = False):
-<<<<<<< HEAD
         """
         Initializes a GeneralDiagEvent with diagnostic text and an optional scroll flag.
 
@@ -63,8 +60,6 @@
             debug: The diagnostic message to emit.
             scroll: If True, indicates the message should be scrolled.
         """
-=======
->>>>>>> 11f5ebed
         super().__init__(Event.GENERAL_DIAG)
         self.debug = debug
         self.scroll = scroll
@@ -83,7 +78,6 @@
         cycle: float,
         sleep: float,
     ):
-<<<<<<< HEAD
         """
         Initializes a VirtualDiagEvent with diagnostic metrics for a virtual entity.
 
@@ -96,8 +90,6 @@
             cycle: Cycle time.
             sleep: Sleep time.
         """
-=======
->>>>>>> 11f5ebed
         super().__init__(Event.VIRTUAL_DIAG)
         self.virtual_id = virtual_id
         self.fps = fps
@@ -108,8 +100,6 @@
         self.sleep = sleep
 
 
-<<<<<<< HEAD
-=======
 class ClientConnectedEvent(Event):
     """Event emitted when a client connects"""
 
@@ -136,7 +126,6 @@
         self.client_id = client_id
 
 
->>>>>>> 11f5ebed
 class DeviceUpdateEvent(Event):
     """Event emitted when a device's pixels are updated"""
 
