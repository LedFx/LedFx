#!/usr/bin/env python
#
# Hack and slashed down from original lib, to remove pygame
# remove all LED manipulations as LEDFX does this in single message
# generally remove lint problems
#
# A Novation Launchpad control suite for Python.
#
# https://github.com/FMMT666/launchpad.py
#
# FMMT666(ASkr) 01/2013..09/2019..08/2020..01/2021
# www.askrprojects.net

import array
import logging
import time

import rtmidi

from rtmidi.midiutil import open_midioutput, open_midiinput

_LOGGER = logging.getLogger(__name__)


# ==========================================================================
# CLASS Midi
# Midi singleton wrapper
# ==========================================================================


class Midi:
    # instance created
    instanceMidi = None

    # ---------------------------------------------------------------------------------------
    # -- init
    # -- Allow only one instance to be created
    # ---------------------------------------------------------------------------------------
    def __init__(self):
        if Midi.instanceMidi is None:
            try:
                Midi.instanceMidi = Midi.__Midi()
            except Exception:
                # TODO: maybe sth like sys.exit()?
                _LOGGER.info("unable to initialize MIDI")
                Midi.instanceMidi = None

        self.devIn = None
        self.devOut = None

    # ---------------------------------------------------------------------------------------
    # -- getattr
    # -- Pass all unknown method calls to the inner Midi class __Midi()
    # ---------------------------------------------------------------------------------------
    def __getattr__(self, name):
        return getattr(self.instanceMidi, name)

    # -------------------------------------------------------------------------------------
    # --
    # -------------------------------------------------------------------------------------
    def ReadCheck(self):
        return self.devIn.poll()

    # -------------------------------------------------------------------------------------
    # --
    # -------------------------------------------------------------------------------------
    def ReadRaw(self):
        return self.devIn.read(1)

    # -------------------------------------------------------------------------------------
    # -- sends a single, short message
    # -------------------------------------------------------------------------------------
    def RawWrite(self, stat, dat1, dat2):
        self.devOut.write_short(stat, dat1, dat2)

    # -------------------------------------------------------------------------------------
    # -- Sends a list of messages. If timestamp is 0, it is ignored.
    # -- Amount of <dat> bytes is arbitrary.
    # -- [ [ [stat, <dat1>, <dat2>, <dat3>], timestamp ],  [...], ... ]
    # -- <datN> fields are optional
    # -------------------------------------------------------------------------------------
    def RawWriteMulti(self, lstMessages):
        self.devOut.write(lstMessages)


<<<<<<< HEAD
class MyMidi:
    apis = {
        rtmidi.API_MACOSX_CORE: "macOS (OS X) CoreMIDI",
        rtmidi.API_LINUX_ALSA: "Linux ALSA",
        rtmidi.API_UNIX_JACK: "Jack Client",
        rtmidi.API_WINDOWS_MM: "Windows MultiMedia",
        rtmidi.API_RTMIDI_DUMMY: "RtMidi Dummy"
=======
from rtmidi import (
    API_LINUX_ALSA,
    API_MACOSX_CORE,
    API_RTMIDI_DUMMY,
    API_UNIX_JACK,
    API_WINDOWS_MM,
    MidiIn,
    MidiOut,
    get_compiled_api,
)


class MyMidi:
    apis = {
        API_MACOSX_CORE: "macOS (OS X) CoreMIDI",
        API_LINUX_ALSA: "Linux ALSA",
        API_UNIX_JACK: "Jack Client",
        API_WINDOWS_MM: "Windows MultiMedia",
        API_RTMIDI_DUMMY: "RtMidi Dummy",
>>>>>>> d4d8d62a
    }

    # -------------------------------------------------------------------------------------
    # -- init
    # -------------------------------------------------------------------------------------
    def __init__(self):
        self.devIn = None
        self.devOut = None
        self.nameIn = None
        self.nameOut = None

    def SearchDevices(self, name, output=True, input=True, quiet=True):
        ret = []
        available_apis = rtmidi.get_compiled_api()
        for api, api_name in sorted(self.apis.items()):
            if api in available_apis:
                _LOGGER.info(f"Midi API Found: {api_name}")
                if output:
                    try:
                        midi = rtmidi.MidiOut(api)
                        ports = midi.get_ports()
                    except Exception as exc:
                        _LOGGER.warning(
                            f"Could not probe MIDI ouput ports: {exc}"
                        )
                        continue
                    for port, pname in enumerate(ports):
                        if str(pname.lower()).find(name.lower()) >= 0:
                            _LOGGER.info(f"{port} {pname}")
                            _LOGGER.info("found")
                            ret.append(port)
                if input:
                    try:
                        midi = rtmidi.MidiIn(api)
                        ports = midi.get_ports()
                    except Exception as exc:
                        _LOGGER.warning(
                            f"Could not probe MIDI input ports: {exc}"
                        )
                        continue
                    for port, pname in enumerate(ports):
                        if str(pname.lower()).find(name.lower()) >= 0:
                            _LOGGER.info(f"{port} {pname}")
                            _LOGGER.info("found")
                            ret.append(port)
                del midi

        return ret

    # -------------------------------------------------------------------------------------
    # -- Returns the first device that matches the string 'name'.
    # -- NEW2015/02: added number argument to pick from several devices (if available)
    # -------------------------------------------------------------------------------------
    def SearchDevice(self, name, output=True, input=True, number=0):
        ret = self.SearchDevices(name, output, input)

        if number < 0 or number >= len(ret):
            return None

        return ret[number]

    # -------------------------------------------------------------------------------------
    # --
    # -------------------------------------------------------------------------------------
    def OpenOutput(self, midi_id):
        if self.devOut is None:
            try:
<<<<<<< HEAD
                self.devOut, self.nameOut = open_midioutput(midi_id,
                                                            interactive=False)
=======
                self.devOut, self.nameOut = open_midioutput(
                    midi_id, interactive=False
                )
>>>>>>> d4d8d62a
            except Exception:
                self.devOut = None
                self.nameOut = None
                return False
        return True

    # -------------------------------------------------------------------------------------
    # --
    # -------------------------------------------------------------------------------------
    def CloseOutput(self):
        if self.devOut is not None:
            self.devOut.close_port()
            del self.devOut
            self.devOut = None
            self.nameOut = None

    # -------------------------------------------------------------------------------------
    # --
    # -------------------------------------------------------------------------------------
    def OpenInput(self, midi_id):
        if self.devIn is None:
            try:
<<<<<<< HEAD
                self.devIn, self.nameIn = open_midiinput(midi_id,
                                                         interactive=False)
=======
                self.devIn, self.nameIn = rtmidi.midiutil.open_midiinput(
                    midi_id
                )
>>>>>>> d4d8d62a
            except Exception:
                self.devIn = None
                self.nameIn = None
                return False
        return True

    # -------------------------------------------------------------------------------------
    # --
    # -------------------------------------------------------------------------------------
    def CloseInput(self):
        if self.devIn is not None:
            self.devIn.close_port()
            del self.devIn
            self.devIn = None
            self.nameIn = None

    # -------------------------------------------------------------------------------------
    # -- Sends a single system-exclusive message, given by list <lstMessage>
    # -- The start (0xF0) and end bytes (0xF7) are added automatically.
    # -- [ <dat1>, <dat2>, ..., <datN> ]
    # -------------------------------------------------------------------------------------
    def RawWriteSysEx(self, lstMessage):
        self.devOut.send_message(
            array.array("B", [0xF0] + lstMessage + [0xF7]).tobytes()
        )


# ==========================================================================
# CLASS LaunchpadBase
#
# ==========================================================================
class LaunchpadBase:
    def __init__(self):
        self.myMidi = MyMidi()  # midi interface instance (singleton)
        self.myidOut = None
        self.myidIn = None

    def __del__(self):
        self.Close()

    # -------------------------------------------------------------------------------------
    # -- Opens one of the attached Launchpad MIDI devices.
    # -------------------------------------------------------------------------------------
    def Open(self, number=0, name="Launchpad"):
        self.myidOut = self.myMidi.SearchDevice(
            name, True, False, number=number
        )
        self.myidIn = self.myMidi.SearchDevice(
            name, False, True, number=number
        )

        if self.myidOut is None or self.myidIn is None:
            return False

        if self.myMidi.OpenOutput(self.myidOut) is False:
            return False

        return self.myMidi.OpenInput(self.myidIn)

    # -------------------------------------------------------------------------------------
    # -- Checks if a device exists, but does not open it.
    # -- Does not check whether a device is in use or other, strange things...
    # -------------------------------------------------------------------------------------
    def Check(self, number=0, name="Launchpad"):
        self.myidOut = self.myMidi.SearchDevice(
            name, True, False, number=number
        )
        self.myidIn = self.myMidi.SearchDevice(
            name, False, True, number=number
        )

        if self.myidOut is None or self.myidIn is None:
            return False

        return True

    # -------------------------------------------------------------------------------------
    # -- Closes this device
    # -------------------------------------------------------------------------------------
    def Close(self):
        self.midi.CloseInput()
        self.midi.CloseOutput()

    # -------------------------------------------------------------------------------------
    # -- _LOGGER.info's a list of all devices to the console (for debug)
    # -------------------------------------------------------------------------------------
    def ListAll(self, searchString=""):
        self.midi.SearchDevices(searchString, True, True, False)

    # -------------------------------------------------------------------------------------
    # -- Clears the button buffer (The Launchpads remember everything...)
    # -- Because of empty reads (timeouts), there's nothing more we can do here, but
    # -- repeat the polls and wait a little...
    # -------------------------------------------------------------------------------------
    def ButtonFlush(self):
        doReads = 0
        # wait for that amount of consecutive read fails to exit
        while doReads < 3:
            if self.midi.ReadCheck():
                doReads = 0
                self.midi.ReadRaw()
            else:
                doReads += 1
                time.sleep(0.005)

    # -------------------------------------------------------------------------------------
    # -- Returns a list of all MIDI events, empty list if nothing happened.
    # -- Useful for debugging or checking new devices.
    # -------------------------------------------------------------------------------------
    def EventRaw(self):
        if self.midi.ReadCheck():
            return self.midi.ReadRaw()
        else:
            return []


# ==========================================================================
# CLASS Launchpad
#
# For 2-color Launchpads with 8x8 matrix and 2x8 top/right rows
# ==========================================================================
class Launchpad(LaunchpadBase):
    # LED AND BUTTON NUMBERS IN RAW MODE (DEC):
    #
    # +---+---+---+---+---+---+---+---+
    # |200|201|202|203|204|205|206|207| < AUTOMAP BUTTON CODES;
    # +---+---+---+---+---+---+---+---+   Or use LedCtrlAutomap() for LEDs (alt. args)
    #
    # +---+---+---+---+---+---+---+---+  +---+
    # |  0|...|   |   |   |   |   |  7|  |  8|
    # +---+---+---+---+---+---+---+---+  +---+
    # | 16|...|   |   |   |   |   | 23|  | 24|
    # +---+---+---+---+---+---+---+---+  +---+
    # | 32|...|   |   |   |   |   | 39|  | 40|
    # +---+---+---+---+---+---+---+---+  +---+
    # | 48|...|   |   |   |   |   | 55|  | 56|
    # +---+---+---+---+---+---+---+---+  +---+
    # | 64|...|   |   |   |   |   | 71|  | 72|
    # +---+---+---+---+---+---+---+---+  +---+
    # | 80|...|   |   |   |   |   | 87|  | 88|
    # +---+---+---+---+---+---+---+---+  +---+
    # | 96|...|   |   |   |   |   |103|  |104|
    # +---+---+---+---+---+---+---+---+  +---+
    # |112|...|   |   |   |   |   |119|  |120|
    # +---+---+---+---+---+---+---+---+  +---+
    #
    #
    # LED AND BUTTON NUMBERS IN XY MODE (X/Y)
    #
    #   0   1   2   3   4   5   6   7      8
    # +---+---+---+---+---+---+---+---+
    # |   |1/0|   |   |   |   |   |   |         0
    # +---+---+---+---+---+---+---+---+
    #
    # +---+---+---+---+---+---+---+---+  +---+
    # |0/1|   |   |   |   |   |   |   |  |   |  1
    # +---+---+---+---+---+---+---+---+  +---+
    # |   |   |   |   |   |   |   |   |  |   |  2
    # +---+---+---+---+---+---+---+---+  +---+
    # |   |   |   |   |   |5/3|   |   |  |   |  3
    # +---+---+---+---+---+---+---+---+  +---+
    # |   |   |   |   |   |   |   |   |  |   |  4
    # +---+---+---+---+---+---+---+---+  +---+
    # |   |   |   |   |   |   |   |   |  |   |  5
    # +---+---+---+---+---+---+---+---+  +---+
    # |   |   |   |   |4/6|   |   |   |  |   |  6
    # +---+---+---+---+---+---+---+---+  +---+
    # |   |   |   |   |   |   |   |   |  |   |  7
    # +---+---+---+---+---+---+---+---+  +---+
    # |   |   |   |   |   |   |   |   |  |8/8|  8
    # +---+---+---+---+---+---+---+---+  +---+
    #

    # -------------------------------------------------------------------------------------
    # -- Returns True if a button event was received.
    # -------------------------------------------------------------------------------------
    def ButtonChanged(self):
        return self.midi.ReadCheck()

    # -------------------------------------------------------------------------------------
    # -- Returns the raw value of the last button change as a list:
    # -- [ <button>, <True/False> ]
    # -------------------------------------------------------------------------------------
    def ButtonStateRaw(self):
        if self.midi.ReadCheck():
            a = self.midi.ReadRaw()
            return [
                a[0][0][1] if a[0][0][0] == 144 else a[0][0][1] + 96,
                True if a[0][0][2] > 0 else False,
            ]
        else:
            return []

    # -------------------------------------------------------------------------------------
    # -- Returns an x/y value of the last button change as a list:
    # -- [ <x>, <y>, <True/False> ]
    # -------------------------------------------------------------------------------------
    def ButtonStateXY(self):
        if self.midi.ReadCheck():
            a = self.midi.ReadRaw()

            if a[0][0][0] == 144:
                x = a[0][0][1] & 0x0F
                y = (a[0][0][1] & 0xF0) >> 4

                return [x, y + 1, True if a[0][0][2] > 0 else False]

            elif a[0][0][0] == 176:
                return [a[0][0][1] - 104, 0, True if a[0][0][2] > 0 else False]

        return []


# ==========================================================================
# CLASS LaunchpadPro
#
# For 3-color "Pro" Launchpads with 8x8 matrix and 4x8 left/right/top/bottom rows
# ==========================================================================
class LaunchpadPro(LaunchpadBase):
    # LED AND BUTTON NUMBERS IN RAW MODE (DEC)
    # WITH LAUNCHPAD IN "LIVE MODE" (PRESS SETUP, top-left GREEN).
    #
    # Notice that the fine manual doesn't know that mode.
    # According to what's written there, the numbering used
    # refers to the "PROGRAMMING MODE", which actually does
    # not react to any of those notes (or numbers).
    #
    #        +---+---+---+---+---+---+---+---+
    #        | 91|   |   |   |   |   |   | 98|
    #        +---+---+---+---+---+---+---+---+
    #
    # +---+  +---+---+---+---+---+---+---+---+  +---+
    # | 80|  | 81|   |   |   |   |   |   |   |  | 89|
    # +---+  +---+---+---+---+---+---+---+---+  +---+
    # | 70|  |   |   |   |   |   |   |   |   |  | 79|
    # +---+  +---+---+---+---+---+---+---+---+  +---+
    # | 60|  |   |   |   |   |   |   | 67|   |  | 69|
    # +---+  +---+---+---+---+---+---+---+---+  +---+
    # | 50|  |   |   |   |   |   |   |   |   |  | 59|
    # +---+  +---+---+---+---+---+---+---+---+  +---+
    # | 40|  |   |   |   |   |   |   |   |   |  | 49|
    # +---+  +---+---+---+---+---+---+---+---+  +---+
    # | 30|  |   |   |   |   |   |   |   |   |  | 39|
    # +---+  +---+---+---+---+---+---+---+---+  +---+
    # | 20|  |   |   | 23|   |   |   |   |   |  | 29|
    # +---+  +---+---+---+---+---+---+---+---+  +---+
    # | 10|  |   |   |   |   |   |   |   |   |  | 19|
    # +---+  +---+---+---+---+---+---+---+---+  +---+
    #
    #        +---+---+---+---+---+---+---+---+
    #        |  1|  2|   |   |   |   |   |  8|
    #        +---+---+---+---+---+---+---+---+
    #
    #
    # LED AND BUTTON NUMBERS IN XY CLASSIC MODE (X/Y)
    #
    #   9      0   1   2   3   4   5   6   7      8
    #        +---+---+---+---+---+---+---+---+
    #        |0/0|   |2/0|   |   |   |   |   |         0
    #        +---+---+---+---+---+---+---+---+
    #
    # +---+  +---+---+---+---+---+---+---+---+  +---+
    # |   |  |0/1|   |   |   |   |   |   |   |  |   |  1
    # +---+  +---+---+---+---+---+---+---+---+  +---+
    # |9/2|  |   |   |   |   |   |   |   |   |  |   |  2
    # +---+  +---+---+---+---+---+---+---+---+  +---+
    # |   |  |   |   |   |   |   |5/3|   |   |  |   |  3
    # +---+  +---+---+---+---+---+---+---+---+  +---+
    # |   |  |   |   |   |   |   |   |   |   |  |   |  4
    # +---+  +---+---+---+---+---+---+---+---+  +---+
    # |   |  |   |   |   |   |   |   |   |   |  |   |  5
    # +---+  +---+---+---+---+---+---+---+---+  +---+
    # |   |  |   |   |   |   |4/6|   |   |   |  |   |  6
    # +---+  +---+---+---+---+---+---+---+---+  +---+
    # |   |  |   |   |   |   |   |   |   |   |  |   |  7
    # +---+  +---+---+---+---+---+---+---+---+  +---+
    # |9/8|  |   |   |   |   |   |   |   |   |  |8/8|  8
    # +---+  +---+---+---+---+---+---+---+---+  +---+
    #
    #        +---+---+---+---+---+---+---+---+
    #        |   |1/9|   |   |   |   |   |   |         9
    #        +---+---+---+---+---+---+---+---+
    #
    #
    # LED AND BUTTON NUMBERS IN XY PRO MODE (X/Y)
    #
    #   0      1   2   3   4   5   6   7   8      9
    #        +---+---+---+---+---+---+---+---+
    #        |1/0|   |3/0|   |   |   |   |   |         0
    #        +---+---+---+---+---+---+---+---+
    #
    # +---+  +---+---+---+---+---+---+---+---+  +---+
    # |   |  |1/1|   |   |   |   |   |   |   |  |   |  1
    # +---+  +---+---+---+---+---+---+---+---+  +---+
    # |0/2|  |   |   |   |   |   |   |   |   |  |   |  2
    # +---+  +---+---+---+---+---+---+---+---+  +---+
    # |   |  |   |   |   |   |   |6/3|   |   |  |   |  3
    # +---+  +---+---+---+---+---+---+---+---+  +---+
    # |   |  |   |   |   |   |   |   |   |   |  |   |  4
    # +---+  +---+---+---+---+---+---+---+---+  +---+
    # |   |  |   |   |   |   |   |   |   |   |  |   |  5
    # +---+  +---+---+---+---+---+---+---+---+  +---+
    # |   |  |   |   |   |   |5/6|   |   |   |  |   |  6
    # +---+  +---+---+---+---+---+---+---+---+  +---+
    # |   |  |   |   |   |   |   |   |   |   |  |   |  7
    # +---+  +---+---+---+---+---+---+---+---+  +---+
    # |0/8|  |   |   |   |   |   |   |   |   |  |9/8|  8
    # +---+  +---+---+---+---+---+---+---+---+  +---+
    #
    #        +---+---+---+---+---+---+---+---+
    #        |   |2/9|   |   |   |   |   |   |         9
    #        +---+---+---+---+---+---+---+---+
    #

    COLORS = {"black": 0, "off": 0, "white": 3, "red": 5, "green": 17}

    # -------------------------------------------------------------------------------------
    # -- Opens one of the attached Launchpad MIDI devices.
    # -- Uses search string "Pro", by default.
    # -------------------------------------------------------------------------------------
    # Overrides "LaunchpadBase" method
    def Open(self, number=0, name="Pro"):
        retval = super().Open(number=number, name=name)
        if retval is True:
            # avoid sending this to an Mk2
            if name.lower() == "pro":
                self.LedSetMode(0)

        return retval

    # -------------------------------------------------------------------------------------
    # -- Checks if a device exists, but does not open it.
    # -- Does not check whether a device is in use or other, strange things...
    # -- Uses search string "Launchpad Pro", by default.
    # -------------------------------------------------------------------------------------
    # Overrides "LaunchpadBase" method
    def Check(self, number=0, name="Launchpad Pro"):
        return super().Check(number=number, name=name)

    # -------------------------------------------------------------------------------------
    # -- Sets the button layout (and codes) to the set, specified by <mode>.
    # -- Valid options:
    # --  00 - Session, 01 - Drum Rack, 02 - Chromatic Note, 03 - User (Drum)
    # --  04 - Audio, 05 -Fader, 06 - Record Arm, 07 - Track Select, 08 - Mute
    # --  09 - Solo, 0A - Volume
    # -- Until now, we'll need the "Session" (0x00) settings.
    # -------------------------------------------------------------------------------------
    # TODO: ASkr, Undocumented!
    # TODO: return value
    def LedSetLayout(self, mode):
        if mode < 0 or mode > 0x0D:
            return

        self.midi.RawWriteSysEx([0, 32, 41, 2, 16, 34, mode])
        time.sleep(0.010)

    # -------------------------------------------------------------------------------------
    # -- Selects the Pro's mode.
    # -- <mode> -> 0 -> "Ableton Live mode"  (what we need)
    # --           1 -> "Standalone mode"    (power up default)
    # -------------------------------------------------------------------------------------
    def LedSetMode(self, mode):
        if mode < 0 or mode > 1:
            return

        self.midi.RawWriteSysEx([0, 32, 41, 2, 16, 33, mode])
        time.sleep(0.010)

    # -------------------------------------------------------------------------------------
    # -- Returns the raw value of the last button change (pressed/unpressed) as a list
    # -- [ <button>, <value> ], in which <button> is the raw number of the button and
    # -- <value> an intensity value from 0..127.
    # -- >0 = button pressed; 0 = button released
    # -- Notice that this is not (directly) compatible with the original ButtonStateRaw()
    # -- method in the "Classic" Launchpad, which only returned [ <button>, <True/False> ].
    # -- Compatibility would require checking via "== True" and not "is True".
    # -- Pressure events are returned if enabled via "returnPressure".
    # -- To distinguish pressure events from buttons, a fake button code of "255" is used,
    # -- so the list looks like [ 255, <value> ].
    # -------------------------------------------------------------------------------------
    def ButtonStateRaw(self, returnPressure=False):
        if self.midi.ReadCheck():
            a = self.midi.ReadRaw()

            # Note:
            #  Beside "144" (Note On, grid buttons), "208" (Pressure Value, grid buttons) and
            #  "176" (Control Change, outer buttons), random (broken) SysEx messages
            #  can appear here:
            #   ('###', [[[240, 0, 32, 41], 4]])
            #   ('-->', [])
            #   ('###', [[[2, 16, 45, 0], 4]])
            #   ('###', [[[247, 0, 0, 0], 4]])
            #  ---
            #   ('###', [[[240, 0, 32, 41], 4]])
            #   ('-->', [])
            #  1st one is a SysEx Message (240, 0, 32, 41, 2, 16 ), with command Mode Status (45)
            #  in "Ableton Mode" (0) [would be 1 for Standalone Mode). "247" is the SysEx termination.
            #  Additionally, it's interrupted by a read failure.
            #  The 2nd one is simply cut. Notice that that these are commands usually send TO the
            #  Launchpad...
            #
            # Reminder for the "pressure event issue":
            # The pressure events do not send any button codes, it's really just the pressure,
            # everytime a value changes:
            #   [[[144, 55, 5, 0], 654185]]    button hit ("NoteOn with vel > 0")
            #   [[[208, 24, 0, 0], 654275]]    button hold
            #   [[[208, 127, 0, 0], 654390]]    ...
            #   [[[208, 122, 0, 0], 654506]     ...
            #   [[[208, 65, 0, 0], 654562]]     ...
            #   [[[208, 40, 0, 0], 654567]]     ...
            #   [[[208, 0, 0, 0], 654573]]      ...
            #   [[[144, 55, 0, 0], 654614]]    button released ("NoteOn with vel == 0")
            # When multiple buttons are pressed (hold), the biggest number will be returned.
            #
            # Copied over from the XY method.
            # Try to avoid getting flooded with pressure events
            if returnPressure is False:
                while a[0][0][0] == 208:
                    a = self.midi.ReadRaw()
                    if a == []:
                        return []

            if a[0][0][0] == 144 or a[0][0][0] == 176:
                return [a[0][0][1], a[0][0][2]]
            else:
                if returnPressure:
                    if a[0][0][0] == 208:
                        return [255, a[0][0][1]]
                    else:
                        return []
                else:
                    return []
        else:
            return []

    # -------------------------------------------------------------------------------------
    # -- Returns the raw value of the last button change (pressed/unpressed) as a list
    # -- [ <x>, <y>, <value> ], in which <x> and <y> are the buttons coordinates and
    # -- <value> is the intensity from 0..127.
    # -- >0 = button pressed; 0 = button released
    # -- Notice that this is not (directly) compatible with the original ButtonStateRaw()
    # -- method in the "Classic" Launchpad, which only returned [ <button>, <True/False> ].
    # -- Compatibility would require checking via "== True" and not "is True".
    # -------------------------------------------------------------------------------------
    def ButtonStateXY(self, mode="classic", returnPressure=False):
        if self.midi.ReadCheck():
            a = self.midi.ReadRaw()

            if returnPressure is False:
                while a[0][0][0] == 208:
                    a = self.midi.ReadRaw()
                    if a == []:
                        return []

            if a[0][0][0] == 144 or a[0][0][0] == 176:
                if mode.lower() != "pro":
                    x = (a[0][0][1] - 1) % 10
                else:
                    x = a[0][0][1] % 10
                y = (99 - a[0][0][1]) // 10

                return [x, y, a[0][0][2]]
            else:
                if a[0][0][0] == 208:
                    return [255, 255, a[0][0][1]]
                else:
                    return []
        else:
            return []


# ==========================================================================
# CLASS LaunchpadMk2
#
# For 3-color "Mk2" Launchpads with 8x8 matrix and 2x8 right/top rows
# ==========================================================================
class LaunchpadMk2(LaunchpadPro):
    # LED AND BUTTON NUMBERS IN RAW MODE (DEC)
    #
    # Notice that the fine manual doesn't know that mode.
    # According to what's written there, the numbering used
    # refers to the "PROGRAMMING MODE", which actually does
    # not react to any of those notes (or numbers).
    #
    #        +---+---+---+---+---+---+---+---+
    #        |104|   |106|   |   |   |   |111|
    #        +---+---+---+---+---+---+---+---+
    #
    #        +---+---+---+---+---+---+---+---+  +---+
    #        | 81|   |   |   |   |   |   |   |  | 89|
    #        +---+---+---+---+---+---+---+---+  +---+
    #        | 71|   |   |   |   |   |   |   |  | 79|
    #        +---+---+---+---+---+---+---+---+  +---+
    #        | 61|   |   |   |   |   | 67|   |  | 69|
    #        +---+---+---+---+---+---+---+---+  +---+
    #        | 51|   |   |   |   |   |   |   |  | 59|
    #        +---+---+---+---+---+---+---+---+  +---+
    #        | 41|   |   |   |   |   |   |   |  | 49|
    #        +---+---+---+---+---+---+---+---+  +---+
    #        | 31|   |   |   |   |   |   |   |  | 39|
    #        +---+---+---+---+---+---+---+---+  +---+
    #        | 21|   | 23|   |   |   |   |   |  | 29|
    #        +---+---+---+---+---+---+---+---+  +---+
    #        | 11|   |   |   |   |   |   |   |  | 19|
    #        +---+---+---+---+---+---+---+---+  +---+
    #
    #
    #
    # LED AND BUTTON NUMBERS IN XY MODE (X/Y)
    #
    #          0   1   2   3   4   5   6   7      8
    #        +---+---+---+---+---+---+---+---+
    #        |0/0|   |2/0|   |   |   |   |   |         0
    #        +---+---+---+---+---+---+---+---+
    #
    #        +---+---+---+---+---+---+---+---+  +---+
    #        |0/1|   |   |   |   |   |   |   |  |   |  1
    #        +---+---+---+---+---+---+---+---+  +---+
    #        |   |   |   |   |   |   |   |   |  |   |  2
    #        +---+---+---+---+---+---+---+---+  +---+
    #        |   |   |   |   |   |5/3|   |   |  |   |  3
    #        +---+---+---+---+---+---+---+---+  +---+
    #        |   |   |   |   |   |   |   |   |  |   |  4
    #        +---+---+---+---+---+---+---+---+  +---+
    #        |   |   |   |   |   |   |   |   |  |   |  5
    #        +---+---+---+---+---+---+---+---+  +---+
    #        |   |   |   |   |4/6|   |   |   |  |   |  6
    #        +---+---+---+---+---+---+---+---+  +---+
    #        |   |   |   |   |   |   |   |   |  |   |  7
    #        +---+---+---+---+---+---+---+---+  +---+
    #        |   |   |   |   |   |   |   |   |  |8/8|  8
    #        +---+---+---+---+---+---+---+---+  +---+
    #

    # -------------------------------------------------------------------------------------
    # -- Opens one of the attached Launchpad MIDI devices.
    # -- Uses search string "Mk2", by default.
    # -------------------------------------------------------------------------------------
    # Overrides "LaunchpadPro" method
    def Open(self, number=0, name="Mk2"):
        return super().Open(number=number, name=name)

    # -------------------------------------------------------------------------------------
    # -- Checks if a device exists, but does not open it.
    # -- Does not check whether a device is in use or other, strange things...
    # -- Uses search string "Mk2", by default.
    # -------------------------------------------------------------------------------------
    # Overrides "LaunchpadPro" method
    def Check(self, number=0, name="Mk2"):
        return super().Check(number=number, name=name)

    # -------------------------------------------------------------------------------------
    # -- Returns the raw value of the last button change (pressed/unpressed) as a list
    # -- [ <x>, <y>, <value> ], in which <x> and <y> are the buttons coordinates and
    # -- <svalue> the intensity. Because the Mk2 does not come with full analog capabilities,
    # -- unlike the "Pro", the intensity values for the "Mk2" are either 0 or 127.
    # -- 127 = button pressed; 0 = button released
    # -- Notice that this is not (directly) compatible with the original ButtonStateRaw()
    # -- method in the "Classic" Launchpad, which only returned [ <button>, <True/False> ].
    # -- Compatibility would require checking via "== True" and not "is True".
    # -------------------------------------------------------------------------------------
    # Overrides "LaunchpadPro" method
    def ButtonStateXY(self):
        if self.midi.ReadCheck():
            a = self.midi.ReadRaw()

            if a[0][0][0] == 144 or a[0][0][0] == 176:
                if a[0][0][1] >= 104:
                    x = a[0][0][1] - 104
                    y = 0
                else:
                    x = (a[0][0][1] - 1) % 10
                    y = (99 - a[0][0][1]) // 10

                return [x, y, a[0][0][2]]
            else:
                return []
        else:
            return []


# ==========================================================================
# CLASS LaunchControlXL
#
# For 2-color Launch Control XL
# ==========================================================================
class LaunchControlXL(LaunchpadBase):
    # LED, BUTTON AND POTENTIOMETER NUMBERS IN RAW MODE (DEC)
    #
    #     +---+---+---+---+---+---+---+---+  +---++---+
    #     | 13| 29| 45| 61| 77| 93|109|125|  |NOP||NOP|
    #     +---+---+---+---+---+---+---+---+  +---++---+
    #     | 14| 30| 46| 62| 78| 94|110|126|  |104||105|
    #     +---+---+---+---+---+---+---+---+  +---++---+
    #     | 15| 31| 47| 63| 79| 95|111|127|  |106||107|
    #     +---+---+---+---+---+---+---+---+  +---++---+
    #
    #     +---+---+---+---+---+---+---+---+     +---+
    #     |   |   |   |   |   |   |   |   |     |105|
    #     |   |   |   |   |   |   |   |   |     +---+
    #     |   |   |   |   |   |   |   |   |     |106|
    #     | 77| 78| 79| 80| 81| 82| 83| 84|     +---+
    #     |   |   |   |   |   |   |   |   |     |107|
    #     |   |   |   |   |   |   |   |   |     +---+
    #     |   |   |   |   |   |   |   |   |     |108|
    #     +---+---+---+---+---+---+---+---+     +---+
    #
    #     +---+---+---+---+---+---+---+---+
    #     | 41| 42| 43| 44| 57| 58| 59| 60|
    #     +---+---+---+---+---+---+---+---+
    #     | 73| 74| 75| 76| 89| 90| 91| 92|
    #     +---+---+---+---+---+---+---+---+
    #
    #
    # LED NUMBERS IN X/Y MODE (DEC)
    #
    #       0   1   2   3   4   5   6   7      8    9
    #
    #     +---+---+---+---+---+---+---+---+  +---++---+
    #  0  |0/1|   |   |   |   |   |   |   |  |NOP||NOP|  0
    #     +---+---+---+---+---+---+---+---+  +---++---+
    #  1  |   |   |   |   |   |   |   |   |  |   ||   |  1
    #     +---+---+---+---+---+---+---+---+  +---++---+
    #  2  |   |   |   |   |   |5/2|   |   |  |   ||   |  2
    #     +---+---+---+---+---+---+---+---+  +---++---+
    #                                            8/9
    #     +---+---+---+---+---+---+---+---+     +---+
    #     |   |   |   |   |   |   |   |   |     |   |    3(!)
    #     |   |   |   |   |   |   |   |   |     +---+
    #     |   |   |   |   |   |   |   |   |     |   |    4(!)
    #  3  |   |   |2/3|   |   |   |   |   |     +---+
    #     |   |   |   |   |   |   |   |   |     |   |    5(!)
    #     |   |   |   |   |   |   |   |   |     +---+
    #     |   |   |   |   |   |   |   |   |     |   |    6
    #     +---+---+---+---+---+---+---+---+     +---+
    #
    #     +---+---+---+---+---+---+---+---+
    #  4  |   |   |   |   |   |   |   |   |              4(!)
    #     +---+---+---+---+---+---+---+---+
    #  5  |   |   |   |3/4|   |   |   |   |              5(!)
    #     +---+---+---+---+---+---+---+---+
    #
    #

    # -------------------------------------------------------------------------------------
    # -- Opens one of the attached Control XL MIDI devices.
    # -- Uses search string "Control XL", by default.
    # -------------------------------------------------------------------------------------
    # Overrides "LaunchpadBase" method
    def Open(self, number=0, name="Control XL", template=1):
        # The user template number adds to the MIDI commands.
        # Make sure that the Control XL is set to the corresponding mode by
        # holding down one of the template buttons and selecting the template
        # with the lowest button row 1..8
        # By default, user template 1 is enabled. Notice that the Launch Control
        # actually uses 0..15, but as the pad buttons are labeled 1..8 it probably
        # make sense to use these human readable ones instead.

        template = min(int(template), 16)  # make int and limit to <=8
        template = max(template, 1)  # no negative numbers

        self.UserTemplate = template

        retval = super().Open(number=number, name=name)
        if retval is True:
            self.TemplateSet(self.UserTemplate)

        return retval

    # -------------------------------------------------------------------------------------
    # -- Checks if a device exists, but does not open it.
    # -- Does not check whether a device is in use or other, strange things...
    # -- Uses search string "Pro", by default.
    # -------------------------------------------------------------------------------------
    # Overrides "LaunchpadBase" method
    def Check(self, number=0, name="Control XL"):
        return super().Check(number=number, name=name)

    # -------------------------------------------------------------------------------------
    # -- Sets the layout template.
    # -- 1..8 selects the user and 9..16 the factory setups.
    # -------------------------------------------------------------------------------------
    def TemplateSet(self, templateNum):
        if templateNum < 1 or templateNum > 16:
            return
        else:
            self.UserTemplate = templateNum
            self.midi.RawWriteSysEx([0, 32, 41, 2, 17, 119, templateNum - 1])

    # -------------------------------------------------------------------------------------
    # -- Clears the input buffer (The Launchpads remember everything...)
    # -------------------------------------------------------------------------------------
    def InputFlush(self):
        return self.ButtonFlush()

    # -------------------------------------------------------------------------------------
    # -- Returns True if an event occured.
    # -------------------------------------------------------------------------------------
    def InputChanged(self):
        return self.midi.ReadCheck()

    # -------------------------------------------------------------------------------------
    # -- Returns the raw value of the last button or potentiometer change as a list:
    # -- potentiometers/sliders:  <pot.number>, <value>     , 0 ]
    # -- buttons:                 <pot.number>, <True/False>, 0 ]
    # -------------------------------------------------------------------------------------
    def InputStateRaw(self):
        if self.midi.ReadCheck():
            a = self.midi.ReadRaw()

            # --- pressed
            if a[0][0][0] == 144:
                return [a[0][0][1], True, 127]
            # --- released
            elif a[0][0][0] == 128:
                return [a[0][0][1], False, 0]
            # --- potentiometers and the four cursor buttons
            elif a[0][0][0] == 176:
                # --- cursor buttons
                if a[0][0][1] >= 104 and a[0][0][1] <= 107:
                    if a[0][0][2] > 0:
                        return [a[0][0][1], True, a[0][0][2]]
                    else:
                        return [a[0][0][1], False, 0]
                # --- potentiometers
                else:
                    return [a[0][0][1], a[0][0][2], 0]
            else:
                return []
        else:
            return []


# ==========================================================================
# CLASS LaunchControl
#
# For 2-color Launch Control
# ==========================================================================
class LaunchControl(LaunchControlXL):
    # LED, BUTTON AND POTENTIOMETER NUMBERS IN RAW MODE (DEC)
    #
    #       0   1   2   3   4   5   6   7      8    9
    #
    #     +---+---+---+---+---+---+---+---+  +---++---+
    #  0  | 21| 22| 23| 24| 25| 26| 27| 28|  |NOP||NOP|
    #     +---+---+---+---+---+---+---+---+  +---++---+
    #  1  | 41| 42| 43| 44| 45| 46| 47| 48|  |114||115|
    #     +---+---+---+---+---+---+---+---+  +---++---+
    #     +---+---+---+---+---+---+---+---+  +---++---+
    #  2  |  9| 10| 11| 12| 25| 26| 27| 28|  |116||117|
    #     +---+---+---+---+---+---+---+---+  +---++---+
    #
    #
    # LED NUMBERS IN X/Y MODE (DEC)
    #
    #       0   1   2   3   4   5   6   7      8    9
    #
    #     +---+---+---+---+---+---+---+---+  +---++---+
    #     | - | - | - | - | - | - | - | - |  |NOP||NOP|
    #     +---+---+---+---+---+---+---+---+  +---++---+
    #  1  | - | - | - | - | - | - | - | - |  |8/1||9/1|
    #     +---+---+---+---+---+---+---+---+  +---++---+
    #     +---+---+---+---+---+---+---+---+  +---++---+
    #  0  |0/0|   |   |   |   |   |   |7/0|  |8/0||9/0|
    #     +---+---+---+---+---+---+---+---+  +---++---+

    # -------------------------------------------------------------------------------------
    # -- Opens one of the attached Control MIDI devices.
    # -- Uses search string "Control MIDI", by default.
    # -------------------------------------------------------------------------------------
    # Overrides "LaunchControlXL" method
    def Open(self, number=0, name="Control MIDI", template=1):
        # The user template number adds to the MIDI commands.
        # Make sure that the Control is set to the corresponding mode by
        # holding down one of the template buttons and selecting the template
        # with the lowest button row 1..8 (variable here stores that as 0..7 for
        # user or 8..15 for the factory templates).
        # By default, user template 0 is enabled
        self.UserTemplate = template

        retval = super().Open(number=number, name=name)
        if retval is True:
            self.TemplateSet(self.UserTemplate)

        return retval

    # -------------------------------------------------------------------------------------
    # -- Checks if a device exists, but does not open it.
    # -- Does not check whether a device is in use or other, strange things...
    # -- Uses search string "Control MIDI", by default.
    # -------------------------------------------------------------------------------------
    # Overrides "LaunchpadBase" method
    def Check(self, number=0, name="Control MIDI"):
        return super().Check(number=number, name=name)

    # -------------------------------------------------------------------------------------
    # -- Sets the layout template.
    # -- 1..8 selects the user and 9..16 the factory setups.
    # -------------------------------------------------------------------------------------
    def TemplateSet(self, templateNum):
        if templateNum < 1 or templateNum > 16:
            return
        else:
            self.midi.RawWriteSysEx([0, 32, 41, 2, 10, 119, templateNum - 1])


# ==========================================================================
# CLASS LaunchKey
#
# For 2-color LaunchKey Keyboards
# ==========================================================================
class LaunchKeyMini(LaunchpadBase):
    # LED, BUTTON, KEY AND POTENTIOMETER NUMBERS IN RAW MODE (DEC)
    # NOTICE THAT THE OCTAVE BUTTONS SHIFT THE KEYS UP OR DOWN BY 12.
    #
    # LAUNCHKEY MINI:
    #
    #                   +---+---+---+---+---+---+---+---+
    #                   | 21| 22|...|   |   |   |   | 28|
    #     +---+---+---+ +---+---+---+---+---+---+---+---+ +---+  +---+
    #     |106|107|NOP| | 40| 41| 42| 43| 48| 49| 50| 51| |108|  |104|
    #     +---+---+---+ +---+---+---+---+---+---+---+---+ +---+  +---+
    #     |NOP|NOP|     | 36| 37| 38| 39| 44| 45| 46| 47| |109|  |105|
    #     +---+---+     +---+---+---+---+---+---+---+---+ +---+  +---+
    #
    #     +--+-+-+-+--+--+-+-+-+-+-+--+--+-+-+-+--+--+-+-+-+-+-+--+---+
    #     |  | | | |  |  | | | | | |  |  | | | |  |  | | | | | |  |   |
    #     |  |4| |5|  |  | | | | | |  |  |6| | |  |  | | | | |7|  |   |
    #     |  |9| |1|  |  | | | | | |  |  |1| | |  |  | | | | |0|  |   |
    #     |  +-+ +-+  |  +-+ +-+ +-+  |  +-+ +-+  |  +-+ +-+ +-+  |   |
    #     | 48| 50| 52|   |   |   |   | 60|   |   |   |   |   | 71| 72|
    #     |   |   |   |   |   |   |   |   |   |   |   |   |   |   |   |
    #     | C | D | E |...|   |   |   | C2| D2|...|   |   |   |   | C3|
    #     +---+---+---+---+---+---+---+---+---+---+---+---+---+---+---+
    #
    #
    # LAUNCHKEY 25/49/61:
    #
    #    SLIDERS:           41..48
    #    SLIDER (MASTER):   7
    #

    # -------------------------------------------------------------------------------------
    # -- Opens one of the attached LaunchKey devices.
    # -- Uses search string "LaunchKey", by default.
    # -------------------------------------------------------------------------------------
    # Overrides "LaunchpadBase" method
    def Open(self, number=0, name="LaunchKey"):
        retval = super().Open(number=number, name=name)
        return retval

    # -------------------------------------------------------------------------------------
    # -- Checks if a device exists, but does not open it.
    # -- Does not check whether a device is in use or other, strange things...
    # -- Uses search string "LaunchKey", by default.
    # -------------------------------------------------------------------------------------
    # Overrides "LaunchpadBase" method
    def Check(self, number=0, name="LaunchKey"):
        return super().Check(number=number, name=name)

    # -------------------------------------------------------------------------------------
    # -- Returns the raw value of the last button, key or potentiometer change as a list:
    # -- potentiometers:   <pot.number>, <value>     , 0          ]
    # -- buttons:          <but.number>, <True/False>, <velocity> ]
    # -- keys:             <but.number>, <True/False>, <velocity> ]
    # -- If a button does not provide an analog value, 0 or 127 are returned as velocity values.
    # -- Because of the octave settings cover the complete note range, the button and potentiometer
    # -- numbers collide with the note numbers in the lower octaves.
    # -------------------------------------------------------------------------------------
    def InputStateRaw(self):
        if self.midi.ReadCheck():
            a = self.midi.ReadRaw()

            # --- pressed key
            if a[0][0][0] == 144:
                return [a[0][0][1], True, a[0][0][2]]
            # --- released key
            elif a[0][0][0] == 128:
                return [a[0][0][1], False, 0]
            # --- pressed button
            elif a[0][0][0] == 153:
                return [a[0][0][1], True, a[0][0][2]]
            # --- released button
            elif a[0][0][0] == 137:
                return [a[0][0][1], False, 0]
            # --- potentiometers and the four cursor buttons
            elif a[0][0][0] == 176:
                # --- cursor, track and scene buttons
                if a[0][0][1] >= 104 and a[0][0][1] <= 109:
                    if a[0][0][2] > 0:
                        return [a[0][0][1], True, 127]
                    else:
                        return [a[0][0][1], False, 0]
                # --- potentiometers
                else:
                    return [a[0][0][1], a[0][0][2], 0]
            else:
                return []
        else:
            return []

    # -------------------------------------------------------------------------------------
    # -- Clears the input buffer (The Launchpads remember everything...)
    # -------------------------------------------------------------------------------------
    def InputFlush(self):
        return self.ButtonFlush()

    # -------------------------------------------------------------------------------------
    # -- Returns True if an event occured.
    # -------------------------------------------------------------------------------------
    def InputChanged(self):
        return self.midi.ReadCheck()


# ==========================================================================
# CLASS Dicer
#
# For that Dicer thingy...
# ==========================================================================
class Dicer(LaunchpadBase):
    # LED, BUTTON, KEY AND POTENTIOMETER NUMBERS IN RAW MODE (DEC)
    # NOTICE THAT THE OCTAVE BUTTONS SHIFT THE KEYS UP OR DOWN BY 10.
    #
    # FOR SHIFT MODE (HOLD ONE OF THE 3 MODE BUTTONS): ADD "5".
    #     +-----+  +-----+  +-----+             +-----+  +-----+  +-----+
    #     |#    |  |#    |  |     |             |#   #|  |#   #|  |    #|
    #     |  #  |  |     |  |  #  |             |  #  |  |     |  |  #  |
    #     |    #|  |    #|  |     |             |#   #|  |#   #|  |#    |
    #     +-----+  +-----+  +-----+             +-----+  +-----+  +-----+
    #
    #     +-----+            +---+               +----+           +-----+
    #     |#   #|            | +0|               |+120|           |    #|
    #     |     |            +---+               +----+           |     |
    #     |#   #|       +---+                         +----+      |#    |
    #     +-----+       |+10|                         |+110|      +-----+
    #                   +---+                         +----+
    #     +-----+  +---+                                  +----+  +-----+
    #     |#   #|  |+20|                                  |+100|  |     |
    #     |  #  |  +---+                                  +----+  |  #  |
    #     |#   #|                                                 |     |
    #     +-----+                                                 +-----+
    #
    #

    # -------------------------------------------------------------------------------------
    # -- Opens one of the attached Dicer devices.
    # -- Uses search string "dicer", by default.
    # -------------------------------------------------------------------------------------
    # Overrides "LaunchpadBase" method
    def Open(self, number=0, name="Dicer"):
        retval = super().Open(number=number, name=name)
        return retval

    # -------------------------------------------------------------------------------------
    # -- Checks if a device exists, but does not open it.
    # -- Does not check whether a device is in use or other, strange things...
    # -- Uses search string "dicer", by default.
    # -------------------------------------------------------------------------------------
    # Overrides "LaunchpadBase" method
    def Check(self, number=0, name="Dicer"):
        return super().Check(number=number, name=name)

    # -------------------------------------------------------------------------------------
    # -- Returns (an already nicely mapped and not raw :) value of the last button change as a list:
    # -- buttons: <number>, <True/False>, <velocity> ]
    # -- If a button does not provide an analog value, 0 or 127 are returned as velocity values.
    # -- Small buttons select either 154, 155, 156 cmd for master or 157, 158, 159 for slave.
    # -- Button numbers (1 to 5): 60, 61 .. 64; always
    # -- Guess it's best to return: 1..5, 11..15, 21..25 for Master and 101..105, ... etc for slave
    # -- Actually, as you can see, it's not "raw", but I guess those decade modifiers really
    # -- make sense here (less brain calculations for you :)
    # -------------------------------------------------------------------------------------
    def ButtonStateRaw(self):
        if self.midi.ReadCheck():
            a = self.midi.ReadRaw()

            # --- button on master
            if a[0][0][0] >= 154 and a[0][0][0] <= 156:
                butNum = a[0][0][1]
                if butNum >= 60 and butNum <= 69:
                    butNum -= 59
                    butNum += 10 * (a[0][0][0] - 154)
                    if a[0][0][2] == 127:
                        return [butNum, True, 127]
                    else:
                        return [butNum, False, 0]
                else:
                    return []
            # --- button on master
            elif a[0][0][0] >= 157 and a[0][0][0] <= 159:
                butNum = a[0][0][1]
                if butNum >= 60 and butNum <= 69:
                    butNum -= 59
                    butNum += 100 + 10 * (a[0][0][0] - 157)
                    if a[0][0][2] == 127:
                        return [butNum, True, 127]
                    else:
                        return [butNum, False, 0]
                else:
                    return []
        else:
            return []

    # -------------------------------------------------------------------------------------
    # -- Sets the Dicer <device> (0=master, 1=slave) to one of its six modes,
    # -- as specified by <mode>:
    # --  0 - "cue"
    # --  1 - "cue, shift lock"
    # --  2 - "loop"
    # --  3 - "loop, shift lock"
    # --  4 - "auto loop"
    # --  5 - "auto loop, shift lock"
    # --  6 - "one page"
    # -------------------------------------------------------------------------------------
    def ModeSet(self, device, mode):
        if device < 0 or device > 1:
            return

        if mode < 0 or mode > 6:
            return

        self.midi.RawWrite(186 if device == 0 else 189, 17, mode)


# ==========================================================================
# CLASS LaunchpadMiniMk3
#
# For 3-color "Mk3" Launchpads; Mini and Pro
# ==========================================================================
class LaunchpadMiniMk3(LaunchpadPro):
    # LED AND BUTTON NUMBERS IN RAW MODE (DEC)
    #
    #
    #        +---+---+---+---+---+---+---+---+  +---+
    #        |104|   |106|   |   |   |   |111|  |112|
    #        +---+---+---+---+---+---+---+---+  +---+
    #
    #        +---+---+---+---+---+---+---+---+  +---+
    #        | 81|   |   |   |   |   |   |   |  | 89|
    #        +---+---+---+---+---+---+---+---+  +---+
    #        | 71|   |   |   |   |   |   |   |  | 79|
    #        +---+---+---+---+---+---+---+---+  +---+
    #        | 61|   |   |   |   |   | 67|   |  | 69|
    #        +---+---+---+---+---+---+---+---+  +---+
    #        | 51|   |   |   |   |   |   |   |  | 59|
    #        +---+---+---+---+---+---+---+---+  +---+
    #        | 41|   |   |   |   |   |   |   |  | 49|
    #        +---+---+---+---+---+---+---+---+  +---+
    #        | 31|   |   |   |   |   |   |   |  | 39|
    #        +---+---+---+---+---+---+---+---+  +---+
    #        | 21|   | 23|   |   |   |   |   |  | 29|
    #        +---+---+---+---+---+---+---+---+  +---+
    #        | 11|   |   |   |   |   |   |   |  | 19|
    #        +---+---+---+---+---+---+---+---+  +---+
    #
    #
    #
    # LED AND BUTTON NUMBERS IN XY MODE (X/Y)
    #
    #          0   1   2   3   4   5   6   7      8
    #        +---+---+---+---+---+---+---+---+  +---+
    #        |0/0|   |2/0|   |   |   |   |   |  |8/0|  0
    #        +---+---+---+---+---+---+---+---+  +---+
    #
    #        +---+---+---+---+---+---+---+---+  +---+
    #        |0/1|   |   |   |   |   |   |   |  |   |  1
    #        +---+---+---+---+---+---+---+---+  +---+
    #        |   |   |   |   |   |   |   |   |  |   |  2
    #        +---+---+---+---+---+---+---+---+  +---+
    #        |   |   |   |   |   |5/3|   |   |  |   |  3
    #        +---+---+---+---+---+---+---+---+  +---+
    #        |   |   |   |   |   |   |   |   |  |   |  4
    #        +---+---+---+---+---+---+---+---+  +---+
    #        |   |   |   |   |   |   |   |   |  |   |  5
    #        +---+---+---+---+---+---+---+---+  +---+
    #        |   |   |   |   |4/6|   |   |   |  |   |  6
    #        +---+---+---+---+---+---+---+---+  +---+
    #        |   |   |   |   |   |   |   |   |  |   |  7
    #        +---+---+---+---+---+---+---+---+  +---+
    #        |   |   |   |   |   |   |   |   |  |8/8|  8
    #        +---+---+---+---+---+---+---+---+  +---+
    #

    # 	COLORS = {'black':0, 'off':0, 'white':3, 'red':5, 'green':17 }

    # -------------------------------------------------------------------------------------
    # -- Opens one of the attached Launchpad MIDI devices.
    # -- Uses search string "MiniMk3", by default.
    # -------------------------------------------------------------------------------------
    # Overrides "LaunchpadPro" method
    def Open(self, number=0, name="MiniMK3"):
        retval = super().Open(number=number, name=name)
        if retval is True:
            self.LedSetMode(1)

        return retval

    # -------------------------------------------------------------------------------------
    # -- Checks if a device exists, but does not open it.
    # -- Does not check whether a device is in use or other, strange things...
    # -- Uses search string "MiniMk3", by default.
    # -------------------------------------------------------------------------------------
    # Overrides "LaunchpadBase" method
    def Check(self, number=0, name="MiniMK3"):
        return super().Check(number=number, name=name)

    # -------------------------------------------------------------------------------------
    # -- Sets the button layout (and codes) to the set, specified by <mode>.
    # -- Valid options:
    # --  00 - Session, 04 - Drums, 05 - Keys, 06 - User (Drum)
    # --  0D - DAW Faders (available if Session enabled), 7F - Programmer
    # -- Until now, we'll need the "Session" (0x00) settings.
    # -------------------------------------------------------------------------------------
    # TODO: ASkr, Undocumented!
    # TODO: return value
    def LedSetLayout(self, mode):
        ValidModes = [0x00, 0x04, 0x05, 0x06, 0x0D, 0x7F]
        if mode not in ValidModes:
            return

        self.midi.RawWriteSysEx([0, 32, 41, 2, 13, 0, mode])
        time.sleep(0.010)

    # -------------------------------------------------------------------------------------
    # -- Selects the Mk3's mode.
    # -- <mode> -> 0 -> "Ableton Live mode"
    # --           1 -> "Programmer mode"	(what we need)
    # -------------------------------------------------------------------------------------
    def LedSetMode(self, mode):
        if mode < 0 or mode > 1:
            return

        self.midi.RawWriteSysEx([0, 32, 41, 2, 13, 14, mode])
        time.sleep(0.010)

    # -------------------------------------------------------------------------------------
    # -- Sets the button layout to "Session" mode.
    # -------------------------------------------------------------------------------------
    # TODO: ASkr, Undocumented!
    def LedSetButtonLayoutSession(self):
        self.LedSetLayout(0)

    # -------------------------------------------------------------------------------------
    # -- Go back to custom modes before closing connection
    # -- Otherwise Launchpad will stuck in programmer mode
    # -------------------------------------------------------------------------------------
    def Close(self):
        # removed for now (LEDs would light up again; should be in the user's code)
        # 		self.LedSetLayout( 0x05 )

        # TODO: redundant (but needs fix for Py2 embedded anyway)
        self.midi.CloseInput()
        self.midi.CloseOutput()


# ==========================================================================
# CLASS LaunchpadLPX
#
# For 3-color "X" Launchpads
# ==========================================================================
class LaunchpadLPX(LaunchpadPro):
    # 	COLORS = {'black':0, 'off':0, 'white':3, 'red':5, 'green':17 }

    # -------------------------------------------------------------------------------------
    # -- Opens one of the attached Launchpad MIDI devices.
    # -- This is one of the few devices that has different names in different OSs:
    # --
    # --   Windoze
    # --     (b'MMSystem', b'LPX MIDI', 1, 0, 0)
    # --     (b'MMSystem', b'MIDIIN2 (LPX MIDI)', 1, 0, 0)
    # --     (b'MMSystem', b'LPX MIDI', 0, 1, 0)
    # --     (b'MMSystem', b'MIDIOUT2 (LPX MIDI)', 0, 1, 0)
    # --
    # --   macOS
    # --     (b'CoreMIDI', b'Launchpad X LPX DAW Out', 1, 0, 0)
    # --     (b'CoreMIDI', b'Launchpad X LPX MIDI Out', 1, 0, 0)
    # --     (b'CoreMIDI', b'Launchpad X LPX DAW In', 0, 1, 0)
    # --     (b'CoreMIDI', b'Launchpad X LPX MIDI In', 0, 1, 0)
    # --
    # --   Linux [tm]
    # --     ('ALSA', 'Launchpad X MIDI 1', 0, 1, 0)
    # --     ('ALSA', 'Launchpad X MIDI 1', 1, 0, 0)
    # --     ('ALSA', 'Launchpad X MIDI 2', 0, 1, 0)
    # --     ('ALSA', 'Launchpad X MIDI 2', 1, 0, 0)
    # --
    # -- So the old strategy of simply looking for "LPX" will not work.
    # -- Workaround: If the user doesn't request a specific name, we'll just
    # -- search for "Launchpad X" and "LPX"...

    # -------------------------------------------------------------------------------------
    # Overrides "LaunchpadPro" method
    def Open(self, number=0, name="AUTO"):
        nameList = ["Launchpad X", "LPX"]
        if name != "AUTO":
            # mhh, better not this way
            # nameList.insert( 0, name )
            nameList = [name]
        for name in nameList:
            rval = super().Open(number=number, name=name)
            if rval:
                self.LedSetMode(1)
                return rval
        return False

    # -------------------------------------------------------------------------------------
    # -- Checks if a device exists, but does not open it.
    # -- Does not check whether a device is in use or other, strange things...
    # -- See notes in "Open()" above.
    # -------------------------------------------------------------------------------------
    # Overrides "LaunchpadBase" method
    def Check(self, number=0, name="AUTO"):
        nameList = ["Launchpad X", "LPX"]
        if name != "AUTO":
            # mhh, better not this way
            # nameList.insert( 0, name )
            nameList = [name]
        for name in nameList:
            rval = super().Check(number=number, name=name)
            if rval:
                return rval
        return False

    # -------------------------------------------------------------------------------------
    # -- Sets the button layout (and codes) to the set, specified by <mode>.
    # -- Valid options:
    # --  00 - Session, 01 - Note Mode, 04 - Custom 1, 05 - Custom 2, 06 - Custom 3
    # --  07 - Custom 4, 0D - DAW Faders (available if Session enabled), 7F - Programmer
    # -------------------------------------------------------------------------------------
    # TODO: ASkr, Undocumented!
    # TODO: return value
    def LedSetLayout(self, mode):
        ValidModes = [0x00, 0x01, 0x04, 0x05, 0x06, 0x07, 0x0D, 0x7F]
        if mode not in ValidModes:
            return

        self.midi.RawWriteSysEx([0, 32, 41, 2, 12, 0, mode])
        time.sleep(0.010)

    # -------------------------------------------------------------------------------------
    # -- Selects the LPX's mode.
    # -- <mode> -> 0 -> "Ableton Live mode"
    # --           1 -> "Programmer mode"	(what we need)
    # -------------------------------------------------------------------------------------
    def LedSetMode(self, mode):
        if mode < 0 or mode > 1:
            return

        self.myMidi.RawWriteSysEx([0, 32, 41, 2, 12, 14, mode])
        time.sleep(0.010)

    # -------------------------------------------------------------------------------------
    # -- Sets the button layout to "Session" mode.
    # -------------------------------------------------------------------------------------
    # TODO: ASkr, Undocumented!
    def LedSetButtonLayoutSession(self):
        self.LedSetLayout(0)

    # -------------------------------------------------------------------------------------
    # -- Go back to custom modes before closing connection
    # -- Otherwise Launchpad will stuck in programmer mode
    # -------------------------------------------------------------------------------------
    def Close(self):
        # TODO: redundant (but needs fix for Py2 embedded anyway)
        self.midi.CloseInput()
        self.midi.CloseOutput()

    # -------------------------------------------------------------------------------------
    # -- Returns the raw value of the last button change (pressed/unpressed) as a list
    # -- [ <button>, <value> ], in which <button> is the raw number of the button and
    # -- <value> an intensity value from 0..127.
    # -- >0 = button pressed; 0 = button released
    # -- Notice that this is not (directly) compatible with the original ButtonStateRaw()
    # -- method in the "Classic" Launchpad, which only returned [ <button>, <True/False> ].
    # -- Compatibility would require checking via "== True" and not "is True".
    # -- Pressure events are returned if enabled via "returnPressure".
    # -- Unlike the Launchpad Pro, the X does indeed return the button number AND the
    # -- pressure value. To provide visibility whether or not a button was pressed or is
    # -- hold, a value of 255 is added to the button number.
    # -- [ <button> + 255, <value> ].
    # -- In contrast to the Pro, which only has one pressure value for all, the X does
    # -- this per button. Nice.
    # -------------------------------------------------------------------------------------
    # Overrides "LaunchpadPro" method
    def ButtonStateRaw(self, returnPressure=False):
        if self.midi.ReadCheck():
            a = self.midi.ReadRaw()

            # Copied over from the Pro's method.
            # Try to avoid getting flooded with pressure events
            if returnPressure is False:
                while a[0][0][0] == 160:
                    a = self.midi.ReadRaw()
                    if a == []:
                        return []

            if a[0][0][0] == 144 or a[0][0][0] == 176:
                return [a[0][0][1], a[0][0][2]]
            else:
                if returnPressure:
                    if a[0][0][0] == 160:
                        # the X returns button number AND pressure value
                        # adding 255 to make it possible to distinguish "pressed" from "pressure"
                        return [255 + a[0][0][1], a[0][0][2]]
                    else:
                        return []
                else:
                    return []
        else:
            return []

    # -------------------------------------------------------------------------------------
    # -- Returns the raw value of the last button change (pressed/unpressed) as a list
    # -- [ <x>, <y>, <value> ], in which <x> and <y> are the buttons coordinates and
    # -- <value> is the intensity from 0..127.
    # -- >0 = button pressed; 0 = button released
    # -- Notice that this is not (directly) compatible with the original ButtonStateRaw()
    # -- method in the "Classic" Launchpad, which only returned [ <button>, <True/False> ].
    # -- Compatibility would require checking via "== True" and not "is True".
    # -------------------------------------------------------------------------------------
    # Overrides "LaunchpadPro" method
    def ButtonStateXY(self, mode="classic", returnPressure=False):
        if self.midi.ReadCheck():
            a = self.midi.ReadRaw()

            # 8/2020: Copied from the Pro.
            # 9/2020: now also _with_ pressure :)
            if returnPressure is False:
                while a[0][0][0] == 160:
                    a = self.midi.ReadRaw()
                    if a == []:
                        return []

            if a[0][0][0] == 144 or a[0][0][0] == 176 or a[0][0][0] == 160:
                if mode.lower() != "pro":
                    x = (a[0][0][1] - 1) % 10
                else:
                    x = a[0][0][1] % 10
                y = (99 - a[0][0][1]) // 10

                # now with pressure events (9/2020)
                if a[0][0][0] == 160 and returnPressure is True:
                    return [x + 255, y + 255, a[0][0][2]]
                else:
                    return [x, y, a[0][0][2]]
            else:
                return []
        else:
            return []


# ==========================================================================
# CLASS MidiFighter64
#
# For Midi Fighter 64 Gedöns
# ==========================================================================
class MidiFighter64(LaunchpadBase):
    #
    # LED AND BUTTON NUMBERS IN RAW MODE
    #
    #        +---+---+---+---+---+---+---+---+
    #        | 64|   |   | 67| 96|   |   | 99|
    #        +---+---+---+---+---+---+---+---+
    #        | 60|   |   | 63| 92|   |   | 95|
    #        +---+---+---+---+---+---+---+---+
    #        | 56|   |   | 59| 88|   |   | 91|
    #        +---+---+---+---+---+---+---+---+
    #        | 52|   |   | 55| 84|   |   | 87|
    #        +---+---+---+---+---+---+---+---+
    #        | 48|   |   | 51| 80|   |   | 83|
    #        +---+---+---+---+---+---+---+---+
    #        | 44|   |   | 47| 76|   |   | 79|
    #        +---+---+---+---+---+---+---+---+
    #        | 40|   |   | 43| 72|   |   | 75|
    #        +---+---+---+---+---+---+---+---+
    #        | 36|   |   | 39| 68|   |   | 71|
    #        +---+---+---+---+---+---+---+---+
    #
    #
    # LED AND BUTTON NUMBERS IN XY MODE (X/Y)
    #
    #          0   1   2   3   4   5   6   7
    #        +---+---+---+---+---+---+---+---+
    #        |0/0|   |   |   |   |   |   |   | 0
    #        +---+---+---+---+---+---+---+---+
    #        |   |   |   |   |   |   |   |   | 1
    #        +---+---+---+---+---+---+---+---+
    #        |   |   |   |   |   |5/2|   |   | 2
    #        +---+---+---+---+---+---+---+---+
    #        |   |   |   |   |   |   |   |   | 3
    #        +---+---+---+---+---+---+---+---+
    #        |   |   |   |   |   |   |   |   | 4
    #        +---+---+---+---+---+---+---+---+
    #        |   |   |   |   |4/5|   |   |   | 5
    #        +---+---+---+---+---+---+---+---+
    #        |   |   |   |   |   |   |   |   | 6
    #        +---+---+---+---+---+---+---+---+
    #        |   |   |   |   |   |   |   |   | 7
    #        +---+---+---+---+---+---+---+---+
    #

    # -------------------------------------------------------------------------------------
    # -- Add some LED mode "constants" for better usability.
    # -------------------------------------------------------------------------------------
    def __init__(self):
        self.MODE_BRIGHT = [i + 18 for i in range(16)]
        self.MODE_TOGGLE = [i + 34 for i in range(8)]
        self.MODE_PULSE = [i + 42 for i in range(8)]
        self.MODE_ANIM_SQUARE = 50
        self.MODE_ANIM_CIRCLE = 51
        self.MODE_ANIM_STAR = 52
        self.MODE_ANIM_TRIANGLE = 53

        super().__init__()

    # -------------------------------------------------------------------------------------
    # -- Opens one of the attached Launchpad MIDI devices.
    # -- Uses search string "Fighter 64", by default.
    # -------------------------------------------------------------------------------------
    # Overrides "LaunchpadBase" method
    def Open(self, number=0, name="Fighter 64"):
        return super().Open(number=number, name=name)

    # -------------------------------------------------------------------------------------
    # -- Checks if a device exists, but does not open it.
    # -- Does not check whether a device is in use or other, strange things...
    # -- Uses search string "Fighter 64", by default.
    # -------------------------------------------------------------------------------------
    # Overrides "LaunchpadBase" method
    def Check(self, number=0, name="Fighter 64"):
        return super().Check(number=number, name=name)

    # -------------------------------------------------------------------------------------
    # -- Controls a the mode of a grid LED by its <number> and the mode <mode> of the LED.
    # --  <number> 36..99
    # --  <mode>   18..53 for brightness, toggling and animation
    # -- Internal LED numbers are 3 octaves lower than the color numbers.
    # -- The mode must be sent over channel 4
    # -------------------------------------------------------------------------------------
    def LedCtrlRawMode(self, number, mode):
        # uses the original button numbers for usability
        if number < 36 or number > 99:
            return
        if mode < 18 or mode > 53:
            return

        self.midi.RawWrite(147, number - 3 * 12, mode)

    # -------------------------------------------------------------------------------------
    # -- Returns the raw value of the last button change (pressed/unpressed) as a list
    # -- [ <button>, <velocity> ], in which <button> is the raw number of the button and
    # -- <velocity> the button state.
    # --   >0 = button pressed; 0 = button released
    # -------------------------------------------------------------------------------------
    def ButtonStateRaw(self):
        if self.midi.ReadCheck():
            a = self.midi.ReadRaw()

            # The Midi Fighter 64 does not support velocities. For 500 bucks. Lol :'-)
            # What we see here are either channel 3 or 2 NoteOn/NoteOff commands,
            # the factory settings, depending on the "bank selection".
            #   Channel 3 -> hold upper left  button for longer than 2s
            #   Channel 2 -> hold upper right button for longer than 2s
            #
            #    [[[146, 81, 127, 0], 47365]]
            #    [[[130, 81, 127, 0], 47443]]
            #    [[[146, 82, 127, 0], 47610]]
            #
            #    [[[ <NoteOn/Off>, <button>, 127, 0], 47610]]
            #
            #    146/145 -> NoteOn
            #    130/129 -> NoteOff
            #    127     -> fixed velocity (as set by the Midi Fighter utility )

            # Mhh, I guess it's about time to think about adding MIDI channels, isn't it?
            # But for now, we just check ch 2 and 3:
            if a[0][0][0] == 145 or a[0][0][0] == 146:
                return [a[0][0][1], a[0][0][2]]
            else:
                if a[0][0][0] == 130 or a[0][0][0] == 129:
                    return [a[0][0][1], 0]
                else:
                    return []
        else:
            return []

    # -------------------------------------------------------------------------------------
    # -- Returns the raw value of the last button change (pressed/unpressed) as a list
    # -- [ <x>, <y>, <velocity> ], in which <x>/<y> are the coordinates of the grid and
    # -- <velocity> the state of the button.
    # --   >0 = button pressed; 0 = button released
    # -------------------------------------------------------------------------------------
    def ButtonStateXY(self):
        if self.midi.ReadCheck():
            a = self.midi.ReadRaw()

            # whatever that is, does not belong here...
            if a[0][0][1] < 36 or a[0][0][1] > 99:
                return []

            x = (a[0][0][1] - 36) % 4
            if a[0][0][1] >= 68:
                x += 4
            y = 7 - ((a[0][0][1] - 36) % 32) // 4

            if a[0][0][0] == 145 or a[0][0][0] == 146:
                return [x, y, a[0][0][2]]
            else:
                if a[0][0][0] == 130 or a[0][0][0] == 129:
                    return [x, y, 0]
                else:
                    return []
        else:
            return []


# ==========================================================================
# CLASS LaunchpadPROMk3
#
# For 3-color Pro Mk3 Launchpads
# ==========================================================================
class LaunchpadProMk3(LaunchpadPro):
    #
    # LED AND BUTTON NUMBERS IN RAW MODE
    #
    # +---+  +---+---+---+---+---+---+---+---+  +---+
    # | 90|  | 91|   |   |   |   |   |   | 98|  | 99|
    # +---+  +---+---+---+---+---+---+---+---+  +---+
    #
    # +---+  +---+---+---+---+---+---+---+---+  +---+
    # | 80|  | 81|   |   |   |   |   |   |   |  | 89|
    # +---+  +---+---+---+---+---+---+---+---+  +---+
    # | 70|  |   |   |   |   |   |   |   |   |  | 79|
    # +---+  +---+---+---+---+---+---+---+---+  +---+
    # | 60|  |   |   |   |   |   |   | 67|   |  | 69|
    # +---+  +---+---+---+---+---+---+---+---+  +---+
    # | 50|  |   |   |   |   |   |   |   |   |  | 59|
    # +---+  +---+---+---+---+---+---+---+---+  +---+
    # | 40|  |   |   |   |   |   |   |   |   |  | 49|
    # +---+  +---+---+---+---+---+---+---+---+  +---+
    # | 30|  |   |   |   |   |   |   |   |   |  | 39|
    # +---+  +---+---+---+---+---+---+---+---+  +---+
    # | 20|  |   |   | 23|   |   |   |   |   |  | 29|
    # +---+  +---+---+---+---+---+---+---+---+  +---+
    # | 10|  |   |   |   |   |   |   |   |   |  | 19|
    # +---+  +---+---+---+---+---+---+---+---+  +---+
    #
    #        +---+---+---+---+---+---+---+---+
    #        |101|102|   |   |   |   |   |108|
    #        +---+---+---+---+---+---+---+---+
    #        |  1|  2|   |   |   |   |   |  8|
    #        +---+---+---+---+---+---+---+---+
    #
    #
    # LED AND BUTTON NUMBERS IN XY CLASSIC MODE (X/Y)
    #
    #   9      0   1   2   3   4   5   6   7      8
    #        +---+---+---+---+---+---+---+---+
    #        |0/0|   |2/0|   |   |   |   |   |         0
    #        +---+---+---+---+---+---+---+---+
    #
    # +---+  +---+---+---+---+---+---+---+---+  +---+
    # |   |  |0/1|   |   |   |   |   |   |   |  |   |  1
    # +---+  +---+---+---+---+---+---+---+---+  +---+
    # |9/2|  |   |   |   |   |   |   |   |   |  |   |  2
    # +---+  +---+---+---+---+---+---+---+---+  +---+
    # |   |  |   |   |   |   |   |5/3|   |   |  |   |  3
    # +---+  +---+---+---+---+---+---+---+---+  +---+
    # |   |  |   |   |   |   |   |   |   |   |  |   |  4
    # +---+  +---+---+---+---+---+---+---+---+  +---+
    # |   |  |   |   |   |   |   |   |   |   |  |   |  5
    # +---+  +---+---+---+---+---+---+---+---+  +---+
    # |   |  |   |   |   |   |4/6|   |   |   |  |   |  6
    # +---+  +---+---+---+---+---+---+---+---+  +---+
    # |   |  |   |   |   |   |   |   |   |   |  |   |  7
    # +---+  +---+---+---+---+---+---+---+---+  +---+
    # |9/8|  |   |   |   |   |   |   |   |   |  |8/8|  8
    # +---+  +---+---+---+---+---+---+---+---+  +---+
    #
    #        +---+---+---+---+---+---+---+---+
    #        |   |1/9|   |   |   |   |   |   |         9
    #        +---+---+---+---+---+---+---+---+
    #        |/10|   |   |   |   |   |   |   |        10
    #        +---+---+---+---+---+---+---+---+
    #
    #
    # LED AND BUTTON NUMBERS IN XY PRO MODE (X/Y)
    #
    #   0      1   2   3   4   5   6   7   8      9
    #        +---+---+---+---+---+---+---+---+
    #        |1/0|   |3/0|   |   |   |   |   |         0
    #        +---+---+---+---+---+---+---+---+
    #
    # +---+  +---+---+---+---+---+---+---+---+  +---+
    # |   |  |1/1|   |   |   |   |   |   |   |  |   |  1
    # +---+  +---+---+---+---+---+---+---+---+  +---+
    # |0/2|  |   |   |   |   |   |   |   |   |  |   |  2
    # +---+  +---+---+---+---+---+---+---+---+  +---+
    # |   |  |   |   |   |   |   |6/3|   |   |  |   |  3
    # +---+  +---+---+---+---+---+---+---+---+  +---+
    # |   |  |   |   |   |   |   |   |   |   |  |   |  4
    # +---+  +---+---+---+---+---+---+---+---+  +---+
    # |   |  |   |   |   |   |   |   |   |   |  |   |  5
    # +---+  +---+---+---+---+---+---+---+---+  +---+
    # |   |  |   |   |   |   |5/6|   |   |   |  |   |  6
    # +---+  +---+---+---+---+---+---+---+---+  +---+
    # |   |  |   |   |   |   |   |   |   |   |  |   |  7
    # +---+  +---+---+---+---+---+---+---+---+  +---+
    # |0/8|  |   |   |   |   |   |   |   |   |  |9/8|  8
    # +---+  +---+---+---+---+---+---+---+---+  +---+
    #
    #        +---+---+---+---+---+---+---+---+
    #        |   |2/9|   |   |   |   |   |8/9|         9
    #        +---+---+---+---+---+---+---+---+
    #        |   |   |   |   |   |   |   |/10|        10
    #        +---+---+---+---+---+---+---+---+

    # -------------------------------------------------------------------------------------
    # -- Opens one of the attached Launchpad MIDI devices.
    # -- Uses search string "ProMK3", by default.
    # -------------------------------------------------------------------------------------
    # Overrides "LaunchpadPro" method
    def Open(self, number=0, name="ProMk3"):
        retval = super().Open(number=number, name=name)
        if retval is True:
            # enable Programmer's mode
            self.LedSetMode(1)
        return retval

    # -------------------------------------------------------------------------------------
    # -- Checks if a device exists, but does not open it.
    # -- Does not check whether a device is in use or other, strange things...
    # -- Uses search string "ProMk3", by default.
    # -------------------------------------------------------------------------------------
    # Overrides "LaunchpadPro" method
    def Check(self, number=0, name="ProMk3"):
        return super().Check(number=number, name=name)

    # -------------------------------------------------------------------------------------
    # -- Selects the ProMk3's mode.
    # -- <mode> -> 0 -> "Ableton Live mode"
    # --           1 -> "Programmer mode"	(what we need)
    # -------------------------------------------------------------------------------------
    def LedSetMode(self, mode):
        if mode < 0 or mode > 1:
            return

        self.midi.RawWriteSysEx([0, 32, 41, 2, 14, 14, mode])
        time.sleep(0.1)

    # -------------------------------------------------------------------------------------
    # -- Returns the raw value of the last button change (pressed/unpressed) as a list
    # -- [ <x>, <y>, <value> ], in which <x> and <y> are the buttons coordinates and
    # -- <value> is the intensity from 0..127.
    # -- >0 = button pressed; 0 = button released
    # -- Notice that this is not (directly) compatible with the original ButtonStateRaw()
    # -- method in the "Classic" Launchpad, which only returned [ <button>, <True/False> ].
    # -- Compatibility would require checking via "== True" and not "is True".
    # -------------------------------------------------------------------------------------
    def ButtonStateXY(self, mode="classic", returnPressure=False):
        if self.midi.ReadCheck():
            a = self.midi.ReadRaw()

            # 8/2020: Try to mitigate too many pressure events that a bit (yep, seems to work fine!)
            # 9/2020: XY now also with pressure event functionality
            if returnPressure is False:
                while a[0][0][0] == 208:
                    a = self.midi.ReadRaw()
                    if a == []:
                        return []

            if a[0][0][0] == 144 or a[0][0][0] == 176:
                if mode.lower() != "pro":
                    x = (a[0][0][1] - 1) % 10
                else:
                    x = a[0][0][1] % 10
                if a[0][0][1] > 99:
                    y = 9
                elif a[0][0][1] < 10:
                    y = 10
                else:
                    y = (99 - a[0][0][1]) // 10

                return [x, y, a[0][0][2]]
            else:
                # TOCHK: this should be safe without checking "returnPressure"
                if a[0][0][0] == 208:
                    return [255, 255, a[0][0][1]]
                else:
                    return []
        else:
            return []

    # -------------------------------------------------------------------------------------
    # -- Go back to custom modes before closing connection
    # -- Otherwise Launchpad will stuck in programmer mode
    # -------------------------------------------------------------------------------------
    def Close(self):
        # re-enter Live mode
        if self.midi.devIn is not None and self.midi.devOut is not None:
            self.LedSetMode(0)
        # TODO: redundant (but needs fix for Py2 embedded anyway)
        # self.midi.CloseInput()
        # self.midi.CloseOutput()<|MERGE_RESOLUTION|>--- conflicted
+++ resolved
@@ -14,7 +14,6 @@
 import array
 import logging
 import time
-
 import rtmidi
 
 from rtmidi.midiutil import open_midioutput, open_midiinput
@@ -83,7 +82,6 @@
         self.devOut.write(lstMessages)
 
 
-<<<<<<< HEAD
 class MyMidi:
     apis = {
         rtmidi.API_MACOSX_CORE: "macOS (OS X) CoreMIDI",
@@ -91,27 +89,6 @@
         rtmidi.API_UNIX_JACK: "Jack Client",
         rtmidi.API_WINDOWS_MM: "Windows MultiMedia",
         rtmidi.API_RTMIDI_DUMMY: "RtMidi Dummy"
-=======
-from rtmidi import (
-    API_LINUX_ALSA,
-    API_MACOSX_CORE,
-    API_RTMIDI_DUMMY,
-    API_UNIX_JACK,
-    API_WINDOWS_MM,
-    MidiIn,
-    MidiOut,
-    get_compiled_api,
-)
-
-
-class MyMidi:
-    apis = {
-        API_MACOSX_CORE: "macOS (OS X) CoreMIDI",
-        API_LINUX_ALSA: "Linux ALSA",
-        API_UNIX_JACK: "Jack Client",
-        API_WINDOWS_MM: "Windows MultiMedia",
-        API_RTMIDI_DUMMY: "RtMidi Dummy",
->>>>>>> d4d8d62a
     }
 
     # -------------------------------------------------------------------------------------
@@ -179,14 +156,8 @@
     def OpenOutput(self, midi_id):
         if self.devOut is None:
             try:
-<<<<<<< HEAD
                 self.devOut, self.nameOut = open_midioutput(midi_id,
                                                             interactive=False)
-=======
-                self.devOut, self.nameOut = open_midioutput(
-                    midi_id, interactive=False
-                )
->>>>>>> d4d8d62a
             except Exception:
                 self.devOut = None
                 self.nameOut = None
@@ -209,14 +180,8 @@
     def OpenInput(self, midi_id):
         if self.devIn is None:
             try:
-<<<<<<< HEAD
                 self.devIn, self.nameIn = open_midiinput(midi_id,
                                                          interactive=False)
-=======
-                self.devIn, self.nameIn = rtmidi.midiutil.open_midiinput(
-                    midi_id
-                )
->>>>>>> d4d8d62a
             except Exception:
                 self.devIn = None
                 self.nameIn = None
