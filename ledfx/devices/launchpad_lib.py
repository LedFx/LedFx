#!/usr/bin/env python
#
# Hack and slashed down from original lib, to remove pygame
# remove all LED manipulations as LEDFX does this in single message
# generally remove lint problems
#
# A Novation Launchpad control suite for Python.
#
# https://github.com/FMMT666/launchpad.py
#
# FMMT666(ASkr) 01/2013..09/2019..08/2020..01/2021
# www.askrprojects.net

import array
import logging
import time
import timeit

import rtmidi
from rtmidi.midiutil import open_midiinput, open_midioutput

_LOGGER = logging.getLogger(__name__)

# This code is not hardened for device not present or device removal
# in all cases it will be necassary to restart ledfx to recover


class RtmidiWrap:
    apis = {
        rtmidi.API_MACOSX_CORE: "macOS (OS X) CoreMIDI",
        rtmidi.API_LINUX_ALSA: "Linux ALSA",
        rtmidi.API_UNIX_JACK: "Jack Client",
        rtmidi.API_WINDOWS_MM: "Windows MultiMedia",
        rtmidi.API_RTMIDI_DUMMY: "RtMidi Dummy",
    }

    # -------------------------------------------------------------------------------------
    # -- init
    # -------------------------------------------------------------------------------------
    def __init__(self):
        self.devIn = None
        self.devOut = None
        self.nameIn = None
        self.nameOut = None

    def SearchDevices(self, name, output=True, input=True, quiet=True):
        ret = []
        available_apis = rtmidi.get_compiled_api()

        for api, api_name in sorted(self.apis.items()):
            if api in available_apis:
                if output:
                    try:
                        midi = rtmidi.MidiOut(api)
                        ports = midi.get_ports()
                    except Exception as exc:
                        _LOGGER.warning(
                            f"Could not probe MIDI ouput ports: {exc}"
                        )
                        continue
                    for port, pname in enumerate(ports):
                        _LOGGER.info(f"SearchDevices: {port} {pname}")
                        if str(pname.lower()).find(name.lower()) >= 0:
                            _LOGGER.info(f"{port} {pname}")
                            ret.append(port)
                if input:
                    try:
                        midi = rtmidi.MidiIn(api)
                        ports = midi.get_ports()
                    except Exception as exc:
                        _LOGGER.warning(
                            f"Could not probe MIDI input ports: {exc}"
                        )
                        continue
                    for port, pname in enumerate(ports):
                        if str(pname.lower()).find(name.lower()) >= 0:
                            _LOGGER.info(f"{port} {pname}")
                            ret.append(port)
                del midi

        return ret

    # -------------------------------------------------------------------------------------
    # -- Returns the first device that matches the string 'name'.
    # -- NEW2015/02: added number argument to pick from several devices (if available)
    # -------------------------------------------------------------------------------------
    def SearchDevice(self, name, output=True, input=True, number=0):
        ret = self.SearchDevices(name, output, input)

        if number < 0 or number >= len(ret):
            return None

        return ret[number]

    # -------------------------------------------------------------------------------------
    # --
    # -------------------------------------------------------------------------------------
    def OpenOutput(self, midi_id):
        if self.devOut is None:
            try:
                self.devOut, self.nameOut = open_midioutput(
                    midi_id, interactive=False
                )
            except Exception:
                self.devOut = None
                self.nameOut = None
                return False
        return True

    # -------------------------------------------------------------------------------------
    # --
    # -------------------------------------------------------------------------------------
    def CloseOutput(self):
        if self.devOut is not None:
            self.devOut.close_port()
            del self.devOut
            self.devOut = None
            self.nameOut = None

    # -------------------------------------------------------------------------------------
    # --
    # -------------------------------------------------------------------------------------
    def OpenInput(self, midi_id):
        if self.devIn is None:
            try:
                self.devIn, self.nameIn = open_midiinput(
                    midi_id, interactive=False
                )
            except Exception:
                self.devIn = None
                self.nameIn = None
                return False
        return True

    # -------------------------------------------------------------------------------------
    # --
    # -------------------------------------------------------------------------------------
    def CloseInput(self):
        if self.devIn is not None:
            self.devIn.close_port()
            del self.devIn
            self.devIn = None
            self.nameIn = None

    # -------------------------------------------------------------------------------------
    # -- Sends a single system-exclusive message, given by list <lstMessage>
    # -- The start (0xF0) and end bytes (0xF7) are added automatically.
    # -- [ <dat1>, <dat2>, ..., <datN> ]
    # -------------------------------------------------------------------------------------
    def RawWriteSysEx(self, lstMessage):
        self.devOut.send_message(
            array.array("B", [0xF0] + lstMessage + [0xF7]).tobytes()
        )

    # --------------------------------------------------------------------------
    # Behaviour of rtmidi is read if present else return None
    # there is no Poll
    # --------------------------------------------------------------------------
    def ReadRaw(self):
        result = self.devIn.get_message()
        if result:
            return result[0]
        else:
            return None

    # -------------------------------------------------------------------------------------
    # -- sends a single, short message
    # -------------------------------------------------------------------------------------
    def RawWrite(self, stat, dat1, dat2):
        self.devOut.send_message([stat, dat1, dat2])


# ==========================================================================
# CLASS LaunchpadBase
#
# ==========================================================================
class LaunchpadBase:
    # these are defaults that need to be overridden in inheriting classes
    layout = {"pixels": 0, "rows": 0}
    segments = []

    def flush(self, data):
        _LOGGER.error(f"flush not implemented for {self.__class__.__name__}")

    # end defaults

    def __init__(self):
        self.midi = RtmidiWrap()  # midi interface instance (singleton)
        self.idOut = None
        self.idIn = None

    def __del__(self):
        self.Close()

    # -------------------------------------------------------------------------------------
    # -- Opens one of the attached Launchpad MIDI devices.
    # -------------------------------------------------------------------------------------
    def Open(self, number=0, name="Launchpad"):
        self.idOut = self.midi.SearchDevice(name, True, False, number=number)
        self.idIn = self.midi.SearchDevice(name, False, True, number=number)

        if self.idOut is None or self.idIn is None:
            return False

        if self.midi.OpenOutput(self.idOut) is False:
            return False

        return self.midi.OpenInput(self.idIn)

    # -------------------------------------------------------------------------------------
    # -- Checks if a device exists, but does not open it.
    # -- Does not check whether a device is in use or other, strange things...
    # -------------------------------------------------------------------------------------
    def Check(self, number=0, name="Launchpad"):
        self.idOut = self.midi.SearchDevice(name, True, False, number=number)
        self.idIn = self.midi.SearchDevice(name, False, True, number=number)

        if self.idOut is None or self.idIn is None:
            return False

        return True

    # -------------------------------------------------------------------------------------
    # -- Closes this device
    # -------------------------------------------------------------------------------------
    def Close(self):
        self.midi.CloseInput()
        self.midi.CloseOutput()

    # -------------------------------------------------------------------------------------
    # -- _LOGGER.info's a list of all devices to the console (for debug)
    # -------------------------------------------------------------------------------------
    def ListAll(self, searchString=""):
        self.midi.SearchDevices(searchString, True, True, False)

    # -------------------------------------------------------------------------------------
    # -- Clears the button buffer (The Launchpads remember everything...)
    # -- Because of empty reads (timeouts), there's nothing more we can do here, but
    # -- repeat the polls and wait a little...
    # -------------------------------------------------------------------------------------
    def ButtonFlush(self):
        doReads = 0
        # wait for that amount of consecutive read fails to exit
        while doReads < 3:
            if self.midi.ReadRaw() is None:
                doReads += 1
                time.sleep(0.005)
            else:
                doReads = 0

    # -------------------------------------------------------------------------------------
    # -- Returns a list of all MIDI events, empty list if nothing happened.
    # -- Useful for debugging or checking new devices.
    # -------------------------------------------------------------------------------------
    def EventRaw(self):
        return self.midi.ReadRaw()


# ==========================================================================
# CLASS Launchpad
#
# For 2-color Launchpads with 8x8 matrix and 2x8 top/right rows
# ==========================================================================
class Launchpad(LaunchpadBase):
    # LED AND BUTTON NUMBERS IN RAW MODE (DEC):
    #
    # +---+---+---+---+---+---+---+---+
    # |200|201|202|203|204|205|206|207| < AUTOMAP BUTTON CODES;
    # +---+---+---+---+---+---+---+---+   Or use LedCtrlAutomap() for LEDs (alt. args)
    #
    # +---+---+---+---+---+---+---+---+  +---+
    # |  0|...|   |   |   |   |   |  7|  |  8|
    # +---+---+---+---+---+---+---+---+  +---+
    # | 16|...|   |   |   |   |   | 23|  | 24|
    # +---+---+---+---+---+---+---+---+  +---+
    # | 32|...|   |   |   |   |   | 39|  | 40|
    # +---+---+---+---+---+---+---+---+  +---+
    # | 48|...|   |   |   |   |   | 55|  | 56|
    # +---+---+---+---+---+---+---+---+  +---+
    # | 64|...|   |   |   |   |   | 71|  | 72|
    # +---+---+---+---+---+---+---+---+  +---+
    # | 80|...|   |   |   |   |   | 87|  | 88|
    # +---+---+---+---+---+---+---+---+  +---+
    # | 96|...|   |   |   |   |   |103|  |104|
    # +---+---+---+---+---+---+---+---+  +---+
    # |112|...|   |   |   |   |   |119|  |120|
    # +---+---+---+---+---+---+---+---+  +---+
    #
    #
    # LED AND BUTTON NUMBERS IN XY MODE (X/Y)
    #
    #   0   1   2   3   4   5   6   7      8
    # +---+---+---+---+---+---+---+---+
    # |   |1/0|   |   |   |   |   |   |         0
    # +---+---+---+---+---+---+---+---+
    #
    # +---+---+---+---+---+---+---+---+  +---+
    # |0/1|   |   |   |   |   |   |   |  |   |  1
    # +---+---+---+---+---+---+---+---+  +---+
    # |   |   |   |   |   |   |   |   |  |   |  2
    # +---+---+---+---+---+---+---+---+  +---+
    # |   |   |   |   |   |5/3|   |   |  |   |  3
    # +---+---+---+---+---+---+---+---+  +---+
    # |   |   |   |   |   |   |   |   |  |   |  4
    # +---+---+---+---+---+---+---+---+  +---+
    # |   |   |   |   |   |   |   |   |  |   |  5
    # +---+---+---+---+---+---+---+---+  +---+
    # |   |   |   |   |4/6|   |   |   |  |   |  6
    # +---+---+---+---+---+---+---+---+  +---+
    # |   |   |   |   |   |   |   |   |  |   |  7
    # +---+---+---+---+---+---+---+---+  +---+
    # |   |   |   |   |   |   |   |   |  |8/8|  8
    # +---+---+---+---+---+---+---+---+  +---+
    #

    # -------------------------------------------------------------------------------------
    # -- Returns the raw value of the last button change as a list:
    # -- [ <button>, <True/False> ]
    # -------------------------------------------------------------------------------------
    def ButtonStateRaw(self):
        a = self.midi.ReadRaw()
        if a is not None:
            return [
                a[1] if a[0] == 144 else a[1] + 96,
                True if a[2] > 0 else False,
            ]
        else:
            return None

    # -------------------------------------------------------------------------------------
    # -- Returns an x/y value of the last button change as a list:
    # -- [ <x>, <y>, <True/False> ]
    # -------------------------------------------------------------------------------------
    def ButtonStateXY(self):
        a = self.midi.ReadRaw()
        if a is not None:
            if a[0] == 144:
                x = a[1] & 0x0F
                y = (a[1] & 0xF0) >> 4

                return [x, y + 1, True if a[2] > 0 else False]
            elif a[0] == 176:
                return [a[1] - 104, 0, True if a[2] > 0 else False]
        return None


# ==========================================================================
# CLASS LaunchpadPro
#
# For 3-color "Pro" Launchpads with 8x8 matrix and 4x8 left/right/top/bottom rows
# ==========================================================================
class LaunchpadPro(LaunchpadBase):
    # LED AND BUTTON NUMBERS IN RAW MODE (DEC)
    # WITH LAUNCHPAD IN "LIVE MODE" (PRESS SETUP, top-left GREEN).
    #
    # Notice that the fine manual doesn't know that mode.
    # According to what's written there, the numbering used
    # refers to the "PROGRAMMING MODE", which actually does
    # not react to any of those notes (or numbers).
    #
    #        +---+---+---+---+---+---+---+---+
    #        | 91|   |   |   |   |   |   | 98|
    #        +---+---+---+---+---+---+---+---+
    #
    # +---+  +---+---+---+---+---+---+---+---+  +---+
    # | 80|  | 81|   |   |   |   |   |   |   |  | 89|
    # +---+  +---+---+---+---+---+---+---+---+  +---+
    # | 70|  |   |   |   |   |   |   |   |   |  | 79|
    # +---+  +---+---+---+---+---+---+---+---+  +---+
    # | 60|  |   |   |   |   |   |   | 67|   |  | 69|
    # +---+  +---+---+---+---+---+---+---+---+  +---+
    # | 50|  |   |   |   |   |   |   |   |   |  | 59|
    # +---+  +---+---+---+---+---+---+---+---+  +---+
    # | 40|  |   |   |   |   |   |   |   |   |  | 49|
    # +---+  +---+---+---+---+---+---+---+---+  +---+
    # | 30|  |   |   |   |   |   |   |   |   |  | 39|
    # +---+  +---+---+---+---+---+---+---+---+  +---+
    # | 20|  |   |   | 23|   |   |   |   |   |  | 29|
    # +---+  +---+---+---+---+---+---+---+---+  +---+
    # | 10|  |   |   |   |   |   |   |   |   |  | 19|
    # +---+  +---+---+---+---+---+---+---+---+  +---+
    #
    #        +---+---+---+---+---+---+---+---+
    #        |  1|  2|   |   |   |   |   |  8|
    #        +---+---+---+---+---+---+---+---+
    #
    #
    # LED AND BUTTON NUMBERS IN XY CLASSIC MODE (X/Y)
    #
    #   9      0   1   2   3   4   5   6   7      8
    #        +---+---+---+---+---+---+---+---+
    #        |0/0|   |2/0|   |   |   |   |   |         0
    #        +---+---+---+---+---+---+---+---+
    #
    # +---+  +---+---+---+---+---+---+---+---+  +---+
    # |   |  |0/1|   |   |   |   |   |   |   |  |   |  1
    # +---+  +---+---+---+---+---+---+---+---+  +---+
    # |9/2|  |   |   |   |   |   |   |   |   |  |   |  2
    # +---+  +---+---+---+---+---+---+---+---+  +---+
    # |   |  |   |   |   |   |   |5/3|   |   |  |   |  3
    # +---+  +---+---+---+---+---+---+---+---+  +---+
    # |   |  |   |   |   |   |   |   |   |   |  |   |  4
    # +---+  +---+---+---+---+---+---+---+---+  +---+
    # |   |  |   |   |   |   |   |   |   |   |  |   |  5
    # +---+  +---+---+---+---+---+---+---+---+  +---+
    # |   |  |   |   |   |   |4/6|   |   |   |  |   |  6
    # +---+  +---+---+---+---+---+---+---+---+  +---+
    # |   |  |   |   |   |   |   |   |   |   |  |   |  7
    # +---+  +---+---+---+---+---+---+---+---+  +---+
    # |9/8|  |   |   |   |   |   |   |   |   |  |8/8|  8
    # +---+  +---+---+---+---+---+---+---+---+  +---+
    #
    #        +---+---+---+---+---+---+---+---+
    #        |   |1/9|   |   |   |   |   |   |         9
    #        +---+---+---+---+---+---+---+---+
    #
    #
    # LED AND BUTTON NUMBERS IN XY PRO MODE (X/Y)
    #
    #   0      1   2   3   4   5   6   7   8      9
    #        +---+---+---+---+---+---+---+---+
    #        |1/0|   |3/0|   |   |   |   |   |         0
    #        +---+---+---+---+---+---+---+---+
    #
    # +---+  +---+---+---+---+---+---+---+---+  +---+
    # |   |  |1/1|   |   |   |   |   |   |   |  |   |  1
    # +---+  +---+---+---+---+---+---+---+---+  +---+
    # |0/2|  |   |   |   |   |   |   |   |   |  |   |  2
    # +---+  +---+---+---+---+---+---+---+---+  +---+
    # |   |  |   |   |   |   |   |6/3|   |   |  |   |  3
    # +---+  +---+---+---+---+---+---+---+---+  +---+
    # |   |  |   |   |   |   |   |   |   |   |  |   |  4
    # +---+  +---+---+---+---+---+---+---+---+  +---+
    # |   |  |   |   |   |   |   |   |   |   |  |   |  5
    # +---+  +---+---+---+---+---+---+---+---+  +---+
    # |   |  |   |   |   |   |5/6|   |   |   |  |   |  6
    # +---+  +---+---+---+---+---+---+---+---+  +---+
    # |   |  |   |   |   |   |   |   |   |   |  |   |  7
    # +---+  +---+---+---+---+---+---+---+---+  +---+
    # |0/8|  |   |   |   |   |   |   |   |   |  |9/8|  8
    # +---+  +---+---+---+---+---+---+---+---+  +---+
    #
    #        +---+---+---+---+---+---+---+---+
    #        |   |2/9|   |   |   |   |   |   |         9
    #        +---+---+---+---+---+---+---+---+
    #

    COLORS = {"black": 0, "off": 0, "white": 3, "red": 5, "green": 17}

    # -------------------------------------------------------------------------------------
    # -- Opens one of the attached Launchpad MIDI devices.
    # -- Uses search string "Pro", by default.
    # -------------------------------------------------------------------------------------
    # Overrides "LaunchpadBase" method
    def Open(self, number=0, name="Pro"):
        retval = super().Open(number=number, name=name)
        if retval is True:
            # avoid sending this to an Mk2
            if name.lower() == "pro":
                self.LedSetMode(0)

        return retval

    # -------------------------------------------------------------------------------------
    # -- Checks if a device exists, but does not open it.
    # -- Does not check whether a device is in use or other, strange things...
    # -- Uses search string "Launchpad Pro", by default.
    # -------------------------------------------------------------------------------------
    # Overrides "LaunchpadBase" method
    def Check(self, number=0, name="Launchpad Pro"):
        return super().Check(number=number, name=name)

    # -------------------------------------------------------------------------------------
    # -- Sets the button layout (and codes) to the set, specified by <mode>.
    # -- Valid options:
    # --  00 - Session, 01 - Drum Rack, 02 - Chromatic Note, 03 - User (Drum)
    # --  04 - Audio, 05 -Fader, 06 - Record Arm, 07 - Track Select, 08 - Mute
    # --  09 - Solo, 0A - Volume
    # -- Until now, we'll need the "Session" (0x00) settings.
    # -------------------------------------------------------------------------------------
    # TODO: ASkr, Undocumented!
    # TODO: return value
    def LedSetLayout(self, mode):
        if mode < 0 or mode > 0x0D:
            return

        self.midi.RawWriteSysEx([0, 32, 41, 2, 16, 34, mode])
        time.sleep(0.010)

    # -------------------------------------------------------------------------------------
    # -- Selects the Pro's mode.
    # -- <mode> -> 0 -> "Ableton Live mode"  (what we need)
    # --           1 -> "Standalone mode"    (power up default)
    # -------------------------------------------------------------------------------------
    def LedSetMode(self, mode):
        if mode < 0 or mode > 1:
            return

        self.midi.RawWriteSysEx([0, 32, 41, 2, 16, 33, mode])
        time.sleep(0.010)

    # -------------------------------------------------------------------------------------
    # -- Returns the raw value of the last button change (pressed/unpressed) as a list
    # -- [ <button>, <value> ], in which <button> is the raw number of the button and
    # -- <value> an intensity value from 0..127.
    # -- >0 = button pressed; 0 = button released
    # -- Notice that this is not (directly) compatible with the original ButtonStateRaw()
    # -- method in the "Classic" Launchpad, which only returned [ <button>, <True/False> ].
    # -- Compatibility would require checking via "== True" and not "is True".
    # -- Pressure events are returned if enabled via "returnPressure".
    # -- To distinguish pressure events from buttons, a fake button code of "255" is used,
    # -- so the list looks like [ 255, <value> ].
    # -------------------------------------------------------------------------------------
    def ButtonStateRaw(self, returnPressure=False):
        a = self.midi.ReadRaw()
        if a is not None:
            # Note:
            #  Beside "144" (Note On, grid buttons), "208" (Pressure Value, grid buttons) and
            #  "176" (Control Change, outer buttons), random (broken) SysEx messages
            #  can appear here:
            #   ('###', [[[240, 0, 32, 41], 4]])
            #   ('-->', [])
            #   ('###', [[[2, 16, 45, 0], 4]])
            #   ('###', [[[247, 0, 0, 0], 4]])
            #  ---
            #   ('###', [[[240, 0, 32, 41], 4]])
            #   ('-->', [])
            #  1st one is a SysEx Message (240, 0, 32, 41, 2, 16 ), with command Mode Status (45)
            #  in "Ableton Mode" (0) [would be 1 for Standalone Mode). "247" is the SysEx termination.
            #  Additionally, it's interrupted by a read failure.
            #  The 2nd one is simply cut. Notice that that these are commands usually send TO the
            #  Launchpad...
            #
            # Reminder for the "pressure event issue":
            # The pressure events do not send any button codes, it's really just the pressure,
            # everytime a value changes:
            #   [[[144, 55, 5, 0], 654185]]    button hit ("NoteOn with vel > 0")
            #   [[[208, 24, 0, 0], 654275]]    button hold
            #   [[[208, 127, 0, 0], 654390]]    ...
            #   [[[208, 122, 0, 0], 654506]     ...
            #   [[[208, 65, 0, 0], 654562]]     ...
            #   [[[208, 40, 0, 0], 654567]]     ...
            #   [[[208, 0, 0, 0], 654573]]      ...
            #   [[[144, 55, 0, 0], 654614]]    button released ("NoteOn with vel == 0")
            # When multiple buttons are pressed (hold), the biggest number will be returned.
            #
            # Copied over from the XY method.
            # Try to avoid getting flooded with pressure events
            if returnPressure is False:
                while a[0] == 208:
                    a = self.midi.ReadRaw()
                    if a is None:
                        return None

            if a[0] == 144 or a[0] == 176:
                return [a[1], a[2]]
            else:
                if returnPressure:
                    if a[0] == 208:
                        return [255, a[1]]
                    else:
                        return None
                else:
                    return None
        else:
            return None

    # -------------------------------------------------------------------------------------
    # -- Returns the raw value of the last button change (pressed/unpressed) as a list
    # -- [ <x>, <y>, <value> ], in which <x> and <y> are the buttons coordinates and
    # -- <value> is the intensity from 0..127.
    # -- >0 = button pressed; 0 = button released
    # -- Notice that this is not (directly) compatible with the original ButtonStateRaw()
    # -- method in the "Classic" Launchpad, which only returned [ <button>, <True/False> ].
    # -- Compatibility would require checking via "== True" and not "is True".
    # -------------------------------------------------------------------------------------
    def ButtonStateXY(self, mode="classic", returnPressure=False):
        a = self.midi.ReadRaw()
        if a is not None:
            if returnPressure is False:
                while a[0] == 208:
                    a = self.midi.ReadRaw()
                    if a is None:
                        return None

            if a[0] == 144 or a[0] == 176:
                if mode.lower() != "pro":
                    x = (a[1] - 1) % 10
                else:
                    x = a[1] % 10
                y = (99 - a[1]) // 10

                return [x, y, a[2]]
            else:
                if a[0] == 208:
                    return [255, 255, a[1]]
                else:
                    return None
        else:
            return None


# ==========================================================================
# CLASS LaunchpadMk2
#
# For 3-color "Mk2" Launchpads with 8x8 matrix and 2x8 right/top rows
# ==========================================================================
class LaunchpadMk2(LaunchpadPro):
    # LED AND BUTTON NUMBERS IN RAW MODE (DEC)
    #
    # Notice that the fine manual doesn't know that mode.
    # According to what's written there, the numbering used
    # refers to the "PROGRAMMING MODE", which actually does
    # not react to any of those notes (or numbers).
    #
    #        +---+---+---+---+---+---+---+---+
    #        |104|   |106|   |   |   |   |111|
    #        +---+---+---+---+---+---+---+---+
    #
    #        +---+---+---+---+---+---+---+---+  +---+
    #        | 81|   |   |   |   |   |   |   |  | 89|
    #        +---+---+---+---+---+---+---+---+  +---+
    #        | 71|   |   |   |   |   |   |   |  | 79|
    #        +---+---+---+---+---+---+---+---+  +---+
    #        | 61|   |   |   |   |   | 67|   |  | 69|
    #        +---+---+---+---+---+---+---+---+  +---+
    #        | 51|   |   |   |   |   |   |   |  | 59|
    #        +---+---+---+---+---+---+---+---+  +---+
    #        | 41|   |   |   |   |   |   |   |  | 49|
    #        +---+---+---+---+---+---+---+---+  +---+
    #        | 31|   |   |   |   |   |   |   |  | 39|
    #        +---+---+---+---+---+---+---+---+  +---+
    #        | 21|   | 23|   |   |   |   |   |  | 29|
    #        +---+---+---+---+---+---+---+---+  +---+
    #        | 11|   |   |   |   |   |   |   |  | 19|
    #        +---+---+---+---+---+---+---+---+  +---+
    #
    #
    #
    # LED AND BUTTON NUMBERS IN XY MODE (X/Y)
    #
    #          0   1   2   3   4   5   6   7      8
    #        +---+---+---+---+---+---+---+---+
    #        |0/0|   |2/0|   |   |   |   |   |         0
    #        +---+---+---+---+---+---+---+---+
    #
    #        +---+---+---+---+---+---+---+---+  +---+
    #        |0/1|   |   |   |   |   |   |   |  |   |  1
    #        +---+---+---+---+---+---+---+---+  +---+
    #        |   |   |   |   |   |   |   |   |  |   |  2
    #        +---+---+---+---+---+---+---+---+  +---+
    #        |   |   |   |   |   |5/3|   |   |  |   |  3
    #        +---+---+---+---+---+---+---+---+  +---+
    #        |   |   |   |   |   |   |   |   |  |   |  4
    #        +---+---+---+---+---+---+---+---+  +---+
    #        |   |   |   |   |   |   |   |   |  |   |  5
    #        +---+---+---+---+---+---+---+---+  +---+
    #        |   |   |   |   |4/6|   |   |   |  |   |  6
    #        +---+---+---+---+---+---+---+---+  +---+
    #        |   |   |   |   |   |   |   |   |  |   |  7
    #        +---+---+---+---+---+---+---+---+  +---+
    #        |   |   |   |   |   |   |   |   |  |8/8|  8
    #        +---+---+---+---+---+---+---+---+  +---+
    #

    # -------------------------------------------------------------------------------------
    # -- Opens one of the attached Launchpad MIDI devices.
    # -- Uses search string "Mk2", by default.
    # -------------------------------------------------------------------------------------
    # Overrides "LaunchpadPro" method
    def Open(self, number=0, name="Mk2"):
        return super().Open(number=number, name=name)

    # -------------------------------------------------------------------------------------
    # -- Checks if a device exists, but does not open it.
    # -- Does not check whether a device is in use or other, strange things...
    # -- Uses search string "Mk2", by default.
    # -------------------------------------------------------------------------------------
    # Overrides "LaunchpadPro" method
    def Check(self, number=0, name="Mk2"):
        return super().Check(number=number, name=name)

    # -------------------------------------------------------------------------------------
    # -- Returns the raw value of the last button change (pressed/unpressed) as a list
    # -- [ <x>, <y>, <value> ], in which <x> and <y> are the buttons coordinates and
    # -- <svalue> the intensity. Because the Mk2 does not come with full analog capabilities,
    # -- unlike the "Pro", the intensity values for the "Mk2" are either 0 or 127.
    # -- 127 = button pressed; 0 = button released
    # -- Notice that this is not (directly) compatible with the original ButtonStateRaw()
    # -- method in the "Classic" Launchpad, which only returned [ <button>, <True/False> ].
    # -- Compatibility would require checking via "== True" and not "is True".
    # -------------------------------------------------------------------------------------
    # Overrides "LaunchpadPro" method
    def ButtonStateXY(self):
        a = self.midi.ReadRaw()
        if a is not None:
            if a[0] == 144 or a[0] == 176:
                if a[1] >= 104:
                    x = a[1] - 104
                    y = 0
                else:
                    x = (a[1] - 1) % 10
                    y = (99 - a[1]) // 10

                return [x, y, a[2]]
            else:
                return None
        else:
            return None


# ==========================================================================
# CLASS LaunchControlXL
#
# For 2-color Launch Control XL
# ==========================================================================
class LaunchControlXL(LaunchpadBase):
    # LED, BUTTON AND POTENTIOMETER NUMBERS IN RAW MODE (DEC)
    #
    #     +---+---+---+---+---+---+---+---+  +---++---+
    #     | 13| 29| 45| 61| 77| 93|109|125|  |NOP||NOP|
    #     +---+---+---+---+---+---+---+---+  +---++---+
    #     | 14| 30| 46| 62| 78| 94|110|126|  |104||105|
    #     +---+---+---+---+---+---+---+---+  +---++---+
    #     | 15| 31| 47| 63| 79| 95|111|127|  |106||107|
    #     +---+---+---+---+---+---+---+---+  +---++---+
    #
    #     +---+---+---+---+---+---+---+---+     +---+
    #     |   |   |   |   |   |   |   |   |     |105|
    #     |   |   |   |   |   |   |   |   |     +---+
    #     |   |   |   |   |   |   |   |   |     |106|
    #     | 77| 78| 79| 80| 81| 82| 83| 84|     +---+
    #     |   |   |   |   |   |   |   |   |     |107|
    #     |   |   |   |   |   |   |   |   |     +---+
    #     |   |   |   |   |   |   |   |   |     |108|
    #     +---+---+---+---+---+---+---+---+     +---+
    #
    #     +---+---+---+---+---+---+---+---+
    #     | 41| 42| 43| 44| 57| 58| 59| 60|
    #     +---+---+---+---+---+---+---+---+
    #     | 73| 74| 75| 76| 89| 90| 91| 92|
    #     +---+---+---+---+---+---+---+---+
    #
    #
    # LED NUMBERS IN X/Y MODE (DEC)
    #
    #       0   1   2   3   4   5   6   7      8    9
    #
    #     +---+---+---+---+---+---+---+---+  +---++---+
    #  0  |0/1|   |   |   |   |   |   |   |  |NOP||NOP|  0
    #     +---+---+---+---+---+---+---+---+  +---++---+
    #  1  |   |   |   |   |   |   |   |   |  |   ||   |  1
    #     +---+---+---+---+---+---+---+---+  +---++---+
    #  2  |   |   |   |   |   |5/2|   |   |  |   ||   |  2
    #     +---+---+---+---+---+---+---+---+  +---++---+
    #                                            8/9
    #     +---+---+---+---+---+---+---+---+     +---+
    #     |   |   |   |   |   |   |   |   |     |   |    3(!)
    #     |   |   |   |   |   |   |   |   |     +---+
    #     |   |   |   |   |   |   |   |   |     |   |    4(!)
    #  3  |   |   |2/3|   |   |   |   |   |     +---+
    #     |   |   |   |   |   |   |   |   |     |   |    5(!)
    #     |   |   |   |   |   |   |   |   |     +---+
    #     |   |   |   |   |   |   |   |   |     |   |    6
    #     +---+---+---+---+---+---+---+---+     +---+
    #
    #     +---+---+---+---+---+---+---+---+
    #  4  |   |   |   |   |   |   |   |   |              4(!)
    #     +---+---+---+---+---+---+---+---+
    #  5  |   |   |   |3/4|   |   |   |   |              5(!)
    #     +---+---+---+---+---+---+---+---+
    #
    #

    # -------------------------------------------------------------------------------------
    # -- Opens one of the attached Control XL MIDI devices.
    # -- Uses search string "Control XL", by default.
    # -------------------------------------------------------------------------------------
    # Overrides "LaunchpadBase" method
    def Open(self, number=0, name="Control XL", template=1):
        # The user template number adds to the MIDI commands.
        # Make sure that the Control XL is set to the corresponding mode by
        # holding down one of the template buttons and selecting the template
        # with the lowest button row 1..8
        # By default, user template 1 is enabled. Notice that the Launch Control
        # actually uses 0..15, but as the pad buttons are labeled 1..8 it probably
        # make sense to use these human readable ones instead.

        template = min(int(template), 16)  # make int and limit to <=8
        template = max(template, 1)  # no negative numbers

        self.UserTemplate = template

        retval = super().Open(number=number, name=name)
        if retval is True:
            self.TemplateSet(self.UserTemplate)

        return retval

    # -------------------------------------------------------------------------------------
    # -- Checks if a device exists, but does not open it.
    # -- Does not check whether a device is in use or other, strange things...
    # -- Uses search string "Pro", by default.
    # -------------------------------------------------------------------------------------
    # Overrides "LaunchpadBase" method
    def Check(self, number=0, name="Control XL"):
        return super().Check(number=number, name=name)

    # -------------------------------------------------------------------------------------
    # -- Sets the layout template.
    # -- 1..8 selects the user and 9..16 the factory setups.
    # -------------------------------------------------------------------------------------
    def TemplateSet(self, templateNum):
        if templateNum < 1 or templateNum > 16:
            return
        else:
            self.UserTemplate = templateNum
            self.midi.RawWriteSysEx([0, 32, 41, 2, 17, 119, templateNum - 1])

    # -------------------------------------------------------------------------------------
    # -- Clears the input buffer (The Launchpads remember everything...)
    # -------------------------------------------------------------------------------------
    def InputFlush(self):
        return self.ButtonFlush()

    # -------------------------------------------------------------------------------------
    # -- Returns the raw value of the last button or potentiometer change as a list:
    # -- potentiometers/sliders:  <pot.number>, <value>     , 0 ]
    # -- buttons:                 <pot.number>, <True/False>, 0 ]
    # -------------------------------------------------------------------------------------
    def InputStateRaw(self):
        a = self.midi.ReadRaw()
        if a is not None:
            # --- pressed
            if a[0] == 144:
                return [a[1], True, 127]
            # --- released
            elif a[0] == 128:
                return [a[1], False, 0]
            # --- potentiometers and the four cursor buttons
            elif a[0] == 176:
                # --- cursor buttons
                if a[1] >= 104 and a[1] <= 107:
                    if a[2] > 0:
                        return [a[1], True, a[2]]
                    else:
                        return [a[1], False, 0]
                # --- potentiometers
                else:
                    return [a[1], a[2], 0]
            else:
                return None
        else:
            return None


# ==========================================================================
# CLASS LaunchControl
#
# For 2-color Launch Control
# ==========================================================================
class LaunchControl(LaunchControlXL):
    # LED, BUTTON AND POTENTIOMETER NUMBERS IN RAW MODE (DEC)
    #
    #       0   1   2   3   4   5   6   7      8    9
    #
    #     +---+---+---+---+---+---+---+---+  +---++---+
    #  0  | 21| 22| 23| 24| 25| 26| 27| 28|  |NOP||NOP|
    #     +---+---+---+---+---+---+---+---+  +---++---+
    #  1  | 41| 42| 43| 44| 45| 46| 47| 48|  |114||115|
    #     +---+---+---+---+---+---+---+---+  +---++---+
    #     +---+---+---+---+---+---+---+---+  +---++---+
    #  2  |  9| 10| 11| 12| 25| 26| 27| 28|  |116||117|
    #     +---+---+---+---+---+---+---+---+  +---++---+
    #
    #
    # LED NUMBERS IN X/Y MODE (DEC)
    #
    #       0   1   2   3   4   5   6   7      8    9
    #
    #     +---+---+---+---+---+---+---+---+  +---++---+
    #     | - | - | - | - | - | - | - | - |  |NOP||NOP|
    #     +---+---+---+---+---+---+---+---+  +---++---+
    #  1  | - | - | - | - | - | - | - | - |  |8/1||9/1|
    #     +---+---+---+---+---+---+---+---+  +---++---+
    #     +---+---+---+---+---+---+---+---+  +---++---+
    #  0  |0/0|   |   |   |   |   |   |7/0|  |8/0||9/0|
    #     +---+---+---+---+---+---+---+---+  +---++---+

    # -------------------------------------------------------------------------------------
    # -- Opens one of the attached Control MIDI devices.
    # -- Uses search string "Control MIDI", by default.
    # -------------------------------------------------------------------------------------
    # Overrides "LaunchControlXL" method
    def Open(self, number=0, name="Control MIDI", template=1):
        # The user template number adds to the MIDI commands.
        # Make sure that the Control is set to the corresponding mode by
        # holding down one of the template buttons and selecting the template
        # with the lowest button row 1..8 (variable here stores that as 0..7 for
        # user or 8..15 for the factory templates).
        # By default, user template 0 is enabled
        self.UserTemplate = template

        retval = super().Open(number=number, name=name)
        if retval is True:
            self.TemplateSet(self.UserTemplate)

        return retval

    # -------------------------------------------------------------------------------------
    # -- Checks if a device exists, but does not open it.
    # -- Does not check whether a device is in use or other, strange things...
    # -- Uses search string "Control MIDI", by default.
    # -------------------------------------------------------------------------------------
    # Overrides "LaunchpadBase" method
    def Check(self, number=0, name="Control MIDI"):
        return super().Check(number=number, name=name)

    # -------------------------------------------------------------------------------------
    # -- Sets the layout template.
    # -- 1..8 selects the user and 9..16 the factory setups.
    # -------------------------------------------------------------------------------------
    def TemplateSet(self, templateNum):
        if templateNum < 1 or templateNum > 16:
            return
        else:
            self.midi.RawWriteSysEx([0, 32, 41, 2, 10, 119, templateNum - 1])


# ==========================================================================
# CLASS LaunchKey
#
# For 2-color LaunchKey Keyboards
# ==========================================================================
class LaunchKeyMini(LaunchpadBase):
    # LED, BUTTON, KEY AND POTENTIOMETER NUMBERS IN RAW MODE (DEC)
    # NOTICE THAT THE OCTAVE BUTTONS SHIFT THE KEYS UP OR DOWN BY 12.
    #
    # LAUNCHKEY MINI:
    #
    #                   +---+---+---+---+---+---+---+---+
    #                   | 21| 22|...|   |   |   |   | 28|
    #     +---+---+---+ +---+---+---+---+---+---+---+---+ +---+  +---+
    #     |106|107|NOP| | 40| 41| 42| 43| 48| 49| 50| 51| |108|  |104|
    #     +---+---+---+ +---+---+---+---+---+---+---+---+ +---+  +---+
    #     |NOP|NOP|     | 36| 37| 38| 39| 44| 45| 46| 47| |109|  |105|
    #     +---+---+     +---+---+---+---+---+---+---+---+ +---+  +---+
    #
    #     +--+-+-+-+--+--+-+-+-+-+-+--+--+-+-+-+--+--+-+-+-+-+-+--+---+
    #     |  | | | |  |  | | | | | |  |  | | | |  |  | | | | | |  |   |
    #     |  |4| |5|  |  | | | | | |  |  |6| | |  |  | | | | |7|  |   |
    #     |  |9| |1|  |  | | | | | |  |  |1| | |  |  | | | | |0|  |   |
    #     |  +-+ +-+  |  +-+ +-+ +-+  |  +-+ +-+  |  +-+ +-+ +-+  |   |
    #     | 48| 50| 52|   |   |   |   | 60|   |   |   |   |   | 71| 72|
    #     |   |   |   |   |   |   |   |   |   |   |   |   |   |   |   |
    #     | C | D | E |...|   |   |   | C2| D2|...|   |   |   |   | C3|
    #     +---+---+---+---+---+---+---+---+---+---+---+---+---+---+---+
    #
    #
    # LAUNCHKEY 25/49/61:
    #
    #    SLIDERS:           41..48
    #    SLIDER (MASTER):   7
    #

    # -------------------------------------------------------------------------------------
    # -- Opens one of the attached LaunchKey devices.
    # -- Uses search string "LaunchKey", by default.
    # -------------------------------------------------------------------------------------
    # Overrides "LaunchpadBase" method
    def Open(self, number=0, name="LaunchKey"):
        retval = super().Open(number=number, name=name)
        return retval

    # -------------------------------------------------------------------------------------
    # -- Checks if a device exists, but does not open it.
    # -- Does not check whether a device is in use or other, strange things...
    # -- Uses search string "LaunchKey", by default.
    # -------------------------------------------------------------------------------------
    # Overrides "LaunchpadBase" method
    def Check(self, number=0, name="LaunchKey"):
        return super().Check(number=number, name=name)

    # -------------------------------------------------------------------------------------
    # -- Returns the raw value of the last button, key or potentiometer change as a list:
    # -- potentiometers:   <pot.number>, <value>     , 0          ]
    # -- buttons:          <but.number>, <True/False>, <velocity> ]
    # -- keys:             <but.number>, <True/False>, <velocity> ]
    # -- If a button does not provide an analog value, 0 or 127 are returned as velocity values.
    # -- Because of the octave settings cover the complete note range, the button and potentiometer
    # -- numbers collide with the note numbers in the lower octaves.
    # -------------------------------------------------------------------------------------
    def InputStateRaw(self):
        a = self.midi.ReadRaw()
        if a is not None:
            # --- pressed key
            if a[0] == 144:
                return [a[1], True, a[2]]
            # --- released key
            elif a[0] == 128:
                return [a[1], False, 0]
            # --- pressed button
            elif a[0] == 153:
                return [a[1], True, a[2]]
            # --- released button
            elif a[0] == 137:
                return [a[1], False, 0]
            # --- potentiometers and the four cursor buttons
            elif a[0] == 176:
                # --- cursor, track and scene buttons
                if a[1] >= 104 and a[1] <= 109:
                    if a[2] > 0:
                        return [a[1], True, 127]
                    else:
                        return [a[1], False, 0]
                # --- potentiometers
                else:
                    return [a[1], a[2], 0]
            else:
                return None
        else:
            return None

    # -------------------------------------------------------------------------------------
    # -- Clears the input buffer (The Launchpads remember everything...)
    # -------------------------------------------------------------------------------------
    def InputFlush(self):
        return self.ButtonFlush()


# ==========================================================================
# CLASS Dicer
#
# For that Dicer thingy...
# ==========================================================================
class Dicer(LaunchpadBase):
    # LED, BUTTON, KEY AND POTENTIOMETER NUMBERS IN RAW MODE (DEC)
    # NOTICE THAT THE OCTAVE BUTTONS SHIFT THE KEYS UP OR DOWN BY 10.
    #
    # FOR SHIFT MODE (HOLD ONE OF THE 3 MODE BUTTONS): ADD "5".
    #     +-----+  +-----+  +-----+             +-----+  +-----+  +-----+
    #     |#    |  |#    |  |     |             |#   #|  |#   #|  |    #|
    #     |  #  |  |     |  |  #  |             |  #  |  |     |  |  #  |
    #     |    #|  |    #|  |     |             |#   #|  |#   #|  |#    |
    #     +-----+  +-----+  +-----+             +-----+  +-----+  +-----+
    #
    #     +-----+            +---+               +----+           +-----+
    #     |#   #|            | +0|               |+120|           |    #|
    #     |     |            +---+               +----+           |     |
    #     |#   #|       +---+                         +----+      |#    |
    #     +-----+       |+10|                         |+110|      +-----+
    #                   +---+                         +----+
    #     +-----+  +---+                                  +----+  +-----+
    #     |#   #|  |+20|                                  |+100|  |     |
    #     |  #  |  +---+                                  +----+  |  #  |
    #     |#   #|                                                 |     |
    #     +-----+                                                 +-----+
    #
    #

    # -------------------------------------------------------------------------------------
    # -- Opens one of the attached Dicer devices.
    # -- Uses search string "dicer", by default.
    # -------------------------------------------------------------------------------------
    # Overrides "LaunchpadBase" method
    def Open(self, number=0, name="Dicer"):
        retval = super().Open(number=number, name=name)
        return retval

    # -------------------------------------------------------------------------------------
    # -- Checks if a device exists, but does not open it.
    # -- Does not check whether a device is in use or other, strange things...
    # -- Uses search string "dicer", by default.
    # -------------------------------------------------------------------------------------
    # Overrides "LaunchpadBase" method
    def Check(self, number=0, name="Dicer"):
        return super().Check(number=number, name=name)

    # -------------------------------------------------------------------------------------
    # -- Returns (an already nicely mapped and not raw :) value of the last button change as a list:
    # -- buttons: <number>, <True/False>, <velocity> ]
    # -- If a button does not provide an analog value, 0 or 127 are returned as velocity values.
    # -- Small buttons select either 154, 155, 156 cmd for master or 157, 158, 159 for slave.
    # -- Button numbers (1 to 5): 60, 61 .. 64; always
    # -- Guess it's best to return: 1..5, 11..15, 21..25 for Master and 101..105, ... etc for slave
    # -- Actually, as you can see, it's not "raw", but I guess those decade modifiers really
    # -- make sense here (less brain calculations for you :)
    # -------------------------------------------------------------------------------------
    def ButtonStateRaw(self):
        a = self.midi.ReadRaw()
        if a is not None:
            # --- button on master
            if a[0] >= 154 and a[0] <= 156:
                butNum = a[1]
                if butNum >= 60 and butNum <= 69:
                    butNum -= 59
                    butNum += 10 * (a[0] - 154)
                    if a[2] == 127:
                        return [butNum, True, 127]
                    else:
                        return [butNum, False, 0]
                else:
                    return None
            # --- button on master
            elif a[0] >= 157 and a[0] <= 159:
                butNum = a[1]
                if butNum >= 60 and butNum <= 69:
                    butNum -= 59
                    butNum += 100 + 10 * (a[0] - 157)
                    if a[2] == 127:
                        return [butNum, True, 127]
                    else:
                        return [butNum, False, 0]
                else:
                    return None
        else:
            return None

    # -------------------------------------------------------------------------------------
    # -- Sets the Dicer <device> (0=master, 1=slave) to one of its six modes,
    # -- as specified by <mode>:
    # --  0 - "cue"
    # --  1 - "cue, shift lock"
    # --  2 - "loop"
    # --  3 - "loop, shift lock"
    # --  4 - "auto loop"
    # --  5 - "auto loop, shift lock"
    # --  6 - "one page"
    # -------------------------------------------------------------------------------------
    def ModeSet(self, device, mode):
        if device < 0 or device > 1:
            return

        if mode < 0 or mode > 6:
            return

        self.midi.RawWrite(186 if device == 0 else 189, 17, mode)


# ==========================================================================
# CLASS LaunchpadMiniMk3
#
# For 3-color "Mk3" Launchpads; Mini and Pro
# ==========================================================================
class LaunchpadMiniMk3(LaunchpadPro):
    # LED AND BUTTON NUMBERS IN RAW MODE (DEC)
    #
    #
    #        +---+---+---+---+---+---+---+---+  +---+
    #        |104|   |106|   |   |   |   |111|  |112|
    #        +---+---+---+---+---+---+---+---+  +---+
    #
    #        +---+---+---+---+---+---+---+---+  +---+
    #        | 81|   |   |   |   |   |   |   |  | 89|
    #        +---+---+---+---+---+---+---+---+  +---+
    #        | 71|   |   |   |   |   |   |   |  | 79|
    #        +---+---+---+---+---+---+---+---+  +---+
    #        | 61|   |   |   |   |   | 67|   |  | 69|
    #        +---+---+---+---+---+---+---+---+  +---+
    #        | 51|   |   |   |   |   |   |   |  | 59|
    #        +---+---+---+---+---+---+---+---+  +---+
    #        | 41|   |   |   |   |   |   |   |  | 49|
    #        +---+---+---+---+---+---+---+---+  +---+
    #        | 31|   |   |   |   |   |   |   |  | 39|
    #        +---+---+---+---+---+---+---+---+  +---+
    #        | 21|   | 23|   |   |   |   |   |  | 29|
    #        +---+---+---+---+---+---+---+---+  +---+
    #        | 11|   |   |   |   |   |   |   |  | 19|
    #        +---+---+---+---+---+---+---+---+  +---+
    #
    #
    #
    # LED AND BUTTON NUMBERS IN XY MODE (X/Y)
    #
    #          0   1   2   3   4   5   6   7      8
    #        +---+---+---+---+---+---+---+---+  +---+
    #        |0/0|   |2/0|   |   |   |   |   |  |8/0|  0
    #        +---+---+---+---+---+---+---+---+  +---+
    #
    #        +---+---+---+---+---+---+---+---+  +---+
    #        |0/1|   |   |   |   |   |   |   |  |   |  1
    #        +---+---+---+---+---+---+---+---+  +---+
    #        |   |   |   |   |   |   |   |   |  |   |  2
    #        +---+---+---+---+---+---+---+---+  +---+
    #        |   |   |   |   |   |5/3|   |   |  |   |  3
    #        +---+---+---+---+---+---+---+---+  +---+
    #        |   |   |   |   |   |   |   |   |  |   |  4
    #        +---+---+---+---+---+---+---+---+  +---+
    #        |   |   |   |   |   |   |   |   |  |   |  5
    #        +---+---+---+---+---+---+---+---+  +---+
    #        |   |   |   |   |4/6|   |   |   |  |   |  6
    #        +---+---+---+---+---+---+---+---+  +---+
    #        |   |   |   |   |   |   |   |   |  |   |  7
    #        +---+---+---+---+---+---+---+---+  +---+
    #        |   |   |   |   |   |   |   |   |  |8/8|  8
    #        +---+---+---+---+---+---+---+---+  +---+
    #

    # 	COLORS = {'black':0, 'off':0, 'white':3, 'red':5, 'green':17 }

    # -------------------------------------------------------------------------------------
    # -- Opens one of the attached Launchpad MIDI devices.
    # -- Uses search string "MiniMk3", by default.
    # -------------------------------------------------------------------------------------
    # Overrides "LaunchpadPro" method
    def Open(self, number=0, name="MiniMK3"):
        retval = super().Open(number=number, name=name)
        if retval is True:
            self.LedSetMode(1)

        return retval

    # -------------------------------------------------------------------------------------
    # -- Checks if a device exists, but does not open it.
    # -- Does not check whether a device is in use or other, strange things...
    # -- Uses search string "MiniMk3", by default.
    # -------------------------------------------------------------------------------------
    # Overrides "LaunchpadBase" method
    def Check(self, number=0, name="MiniMK3"):
        return super().Check(number=number, name=name)

    # -------------------------------------------------------------------------------------
    # -- Sets the button layout (and codes) to the set, specified by <mode>.
    # -- Valid options:
    # --  00 - Session, 04 - Drums, 05 - Keys, 06 - User (Drum)
    # --  0D - DAW Faders (available if Session enabled), 7F - Programmer
    # -- Until now, we'll need the "Session" (0x00) settings.
    # -------------------------------------------------------------------------------------
    # TODO: ASkr, Undocumented!
    # TODO: return value
    def LedSetLayout(self, mode):
        ValidModes = [0x00, 0x04, 0x05, 0x06, 0x0D, 0x7F]
        if mode not in ValidModes:
            return

        self.midi.RawWriteSysEx([0, 32, 41, 2, 13, 0, mode])
        time.sleep(0.010)

    # -------------------------------------------------------------------------------------
    # -- Selects the Mk3's mode.
    # -- <mode> -> 0 -> "Ableton Live mode"
    # --           1 -> "Programmer mode"	(what we need)
    # -------------------------------------------------------------------------------------
    def LedSetMode(self, mode):
        if mode < 0 or mode > 1:
            return

        self.midi.RawWriteSysEx([0, 32, 41, 2, 13, 14, mode])
        time.sleep(0.010)

    # -------------------------------------------------------------------------------------
    # -- Sets the button layout to "Session" mode.
    # -------------------------------------------------------------------------------------
    # TODO: ASkr, Undocumented!
    def LedSetButtonLayoutSession(self):
        self.LedSetLayout(0)


# ==========================================================================
# CLASS LaunchpadLPX
#
# For 3-color "X" Launchpads
# ==========================================================================
class LaunchpadLPX(LaunchpadPro):
    # 	COLORS = {'black':0, 'off':0, 'white':3, 'red':5, 'green':17 }

    # -------------------------------------------------------------------------------------
    # -- Opens one of the attached Launchpad MIDI devices.
    # -- This is one of the few devices that has different names in different OSs:
    # --
    # --   Windoze
    # --     (b'MMSystem', b'LPX MIDI', 1, 0, 0)
    # --     (b'MMSystem', b'MIDIIN2 (LPX MIDI)', 1, 0, 0)
    # --     (b'MMSystem', b'LPX MIDI', 0, 1, 0)
    # --     (b'MMSystem', b'MIDIOUT2 (LPX MIDI)', 0, 1, 0)
    # --
    # --   macOS
    # --     (b'CoreMIDI', b'Launchpad X LPX DAW Out', 1, 0, 0)
    # --     (b'CoreMIDI', b'Launchpad X LPX MIDI Out', 1, 0, 0)
    # --     (b'CoreMIDI', b'Launchpad X LPX DAW In', 0, 1, 0)
    # --     (b'CoreMIDI', b'Launchpad X LPX MIDI In', 0, 1, 0)
    # --
    # --   Linux [tm]
    # --     ('ALSA', 'Launchpad X MIDI 1', 0, 1, 0)
    # --     ('ALSA', 'Launchpad X MIDI 1', 1, 0, 0)
    # --     ('ALSA', 'Launchpad X MIDI 2', 0, 1, 0)
    # --     ('ALSA', 'Launchpad X MIDI 2', 1, 0, 0)
    # --
    # -- So the old strategy of simply looking for "LPX" will not work.
    # -- Workaround: If the user doesn't request a specific name, we'll just
    # -- search for "Launchpad X" and "LPX"...
    layout = {"pixels": 81, "rows": 9}
    segments = [
        ("TopBar", "mdi:table-row", [[72, 79]], 1),
        ("Logo", "launchpad", [[80, 80]], 1),
        (
            "RightBar",
            "mdi:table-column",
            [
                [8, 8],
                [17, 17],
                [26, 26],
                [35, 35],
                [44, 44],
                [53, 53],
                [62, 62],
                [71, 71],
            ],
            1,
        ),
        (
            "Matrix",
            "mdi:grid",
            [
                [0, 7],
                [9, 16],
                [18, 25],
                [27, 34],
                [36, 43],
                [45, 52],
                [54, 61],
                [63, 70],
            ],
            8,
        ),
    ]

    # -------------------------------------------------------------------------------------
    # Overrides "LaunchpadPro" method
    def Open(self, number=0, name="AUTO"):
        nameList = ["Launchpad X", "LPX"]
        if name != "AUTO":
            # mhh, better not this way
            # nameList.insert( 0, name )
            nameList = [name]
        for name in nameList:
            rval = super().Open(number=number, name=name)
            if rval:
                self.LedSetMode(1)
                return rval
        return False

    # -------------------------------------------------------------------------------------
    # -- Checks if a device exists, but does not open it.
    # -- Does not check whether a device is in use or other, strange things...
    # -- See notes in "Open()" above.
    # -------------------------------------------------------------------------------------
    # Overrides "LaunchpadBase" method
    def Check(self, number=0, name="AUTO"):
        nameList = ["Launchpad X", "LPX"]
        if name != "AUTO":
            # mhh, better not this way
            # nameList.insert( 0, name )
            nameList = [name]
        for name in nameList:
            rval = super().Check(number=number, name=name)
            if rval:
                return rval
        return False

    # -------------------------------------------------------------------------------------
    # -- Sets the button layout (and codes) to the set, specified by <mode>.
    # -- Valid options:
    # --  00 - Session, 01 - Note Mode, 04 - Custom 1, 05 - Custom 2, 06 - Custom 3
    # --  07 - Custom 4, 0D - DAW Faders (available if Session enabled), 7F - Programmer
    # -------------------------------------------------------------------------------------
    # TODO: ASkr, Undocumented!
    # TODO: return value
    def LedSetLayout(self, mode):
        ValidModes = [0x00, 0x01, 0x04, 0x05, 0x06, 0x07, 0x0D, 0x7F]
        if mode not in ValidModes:
            return

        self.midi.RawWriteSysEx([0, 32, 41, 2, 12, 0, mode])
        time.sleep(0.010)

    # -------------------------------------------------------------------------------------
    # -- Selects the LPX's mode.
    # -- <mode> -> 0 -> "Ableton Live mode"
    # --           1 -> "Programmer mode"	(what we need)
    # -------------------------------------------------------------------------------------
    def LedSetMode(self, mode):
        if mode < 0 or mode > 1:
            return

        self.midi.RawWriteSysEx([0, 32, 41, 2, 12, 14, mode])
        time.sleep(0.010)

    # -------------------------------------------------------------------------------------
    # -- Sets the button layout to "Session" mode.
    # -------------------------------------------------------------------------------------
    # TODO: ASkr, Undocumented!
    def LedSetButtonLayoutSession(self):
        self.LedSetLayout(0)

    # -------------------------------------------------------------------------------------
    # -- Returns the raw value of the last button change (pressed/unpressed) as a list
    # -- [ <button>, <value> ], in which <button> is the raw number of the button and
    # -- <value> an intensity value from 0..127.
    # -- >0 = button pressed; 0 = button released
    # -- Notice that this is not (directly) compatible with the original ButtonStateRaw()
    # -- method in the "Classic" Launchpad, which only returned [ <button>, <True/False> ].
    # -- Compatibility would require checking via "== True" and not "is True".
    # -- Pressure events are returned if enabled via "returnPressure".
    # -- Unlike the Launchpad Pro, the X does indeed return the button number AND the
    # -- pressure value. To provide visibility whether or not a button was pressed or is
    # -- hold, a value of 255 is added to the button number.
    # -- [ <button> + 255, <value> ].
    # -- In contrast to the Pro, which only has one pressure value for all, the X does
    # -- this per button. Nice.
    # -------------------------------------------------------------------------------------
    # Overrides "LaunchpadPro" method
    def ButtonStateRaw(self, returnPressure=False):
        a = self.midi.ReadRaw()
        if a is not None:
            # Copied over from the Pro's method.
            # Try to avoid getting flooded with pressure events
            if returnPressure is False:
                while a[0] == 160:
                    a = self.midi.ReadRaw()
                    if a is None:
                        return None

            if a[0] == 144 or a[0] == 176:
                return [a[1], a[2]]
            else:
                if returnPressure:
                    if a[0] == 160:
                        # the X returns button number AND pressure value
                        # adding 255 to make it possible to distinguish "pressed" from "pressure"
                        return [255 + a[1], a[2]]
                    else:
                        return None
                else:
                    return None
        else:
            return None

    # -------------------------------------------------------------------------------------
    # -- Returns the raw value of the last button change (pressed/unpressed) as a list
    # -- [ <x>, <y>, <value> ], in which <x> and <y> are the buttons coordinates and
    # -- <value> is the intensity from 0..127.
    # -- >0 = button pressed; 0 = button released
    # -- Notice that this is not (directly) compatible with the original ButtonStateRaw()
    # -- method in the "Classic" Launchpad, which only returned [ <button>, <True/False> ].
    # -- Compatibility would require checking via "== True" and not "is True".
    # Origin is bottom left 0,0 top right which is not actually a button woudl be 8,8
    # Matches orientation of LED writes order
    # -------------------------------------------------------------------------------------
    # Overrides "LaunchpadPro" method
    def ButtonStateXY(self, mode="classic", returnPressure=False):
        a = self.midi.ReadRaw()
        if a is not None:
            if returnPressure is False:
                while a[0] == 160:
                    a = self.midi.ReadRaw()
                    if a is None:
                        return None

            if a[0] == 144 or a[0] == 176 or a[0] == 160:
                if mode.lower() != "pro":
                    x = (a[1] - 1) % 10
                else:
                    x = a[1] % 10
                # flipped Y axis to match logical fill order of LEDs
                y = (a[1] // 10) - 1

                # now with pressure events (9/2020)
                if a[0] == 160 and returnPressure is True:
                    return [x + 255, y + 255, a[2]]
                else:
                    return [x, y, a[2]]
            else:
                return None
        else:
            return None

    def flush(self, data):
        try:
            # we will use RawWriteSysEx(self, lstMessage, timeStamp=0)
            # this function adds the preamble 240 and post amble 247
            #
            # This message can be sent to Lighting Custom Modes and the Programmer mode
            # to light up LEDs. The LED indices used always correspond to those of
            # Programmer mode, regardless of the layout selected:
            #
            # Host => Launchpad X:
            # Hex: F0h 00h 20h 29h 02h 0Ch 03h <colourspec> [<colourspec> […]] F7h
            # Dec: 240 0   32  41  2   12   3  <colourspec> [<colourspec> […]] 247
            #
            # the <colourspec> is structured as follows:
            # - Lighting type (1 byte)
            # - LED index (1 byte)  ---- WARNING, each row starts at 11, 21, 31 etc
            # - Lighting data (1 – 3 bytes)
            # Lighting types:
            # - 0: Static colour from palette 1 byte specifying palette entry.
            # - 1: Flashing colour, 2 bytes specifying Colour B and Colour A.
            # - 2: Pulsing colour, 1 byte specifying palette entry.
            # - 3: RGB colour, 3 bytes for Red, Green and Blue (127: Max, 0: Min).
            #
            # The message may contain up to 81 <colourspec> entries to light up the entire
            # Launchpad X surface.
            # Example:

            # Host => Launchpad X:
            # Hex: F0h 00h 20h 29h 02h 0Ch 03h 00h 0Bh 0Dh 01h 0Ch 15h 17h 02h 0Dh 25h F7h
            # Dec: 240  0  32  41   2  12   3   0  11  13   1  12  21  23   2  13  37  247
            #
            # Sending this message to the Launchpad X in Programmer layout sets up the
            # bottom left pad to static yellow, the pad next to it to flashing green
            # (between dim and bright green), and the pad next to that pulsing turquoise
            #
            # in summary
            # [ 3 = RGB, Pos = layout BE CAREFUL, R,G, B max 127 ]
            # example of send RED pixel at row 3 pixel 6
            # send_buffer.extend([3, 35, 127, 0, 0])

            #            start = timeit.default_timer()

            # stuff the send buffer with the command preamble
            send_buffer = [0, 32, 41, 2, 12, 3]

            # prebump the programmer mode index up a row and just before
            pgm_mode_pos = 10
            for idx, pixel in enumerate(data):
                # check for row bumps, position is specific to programmer mode
                if idx % 9 == 0:
                    pgm_mode_pos += 1
                send_buffer.extend(
                    [
                        3,
                        pgm_mode_pos,
                        max(min(int(pixel[0] // 2), 127), 0),
                        max(min(int(pixel[1] // 2), 127), 0),
                        max(min(int(pixel[2] // 2), 127), 0),
                    ]
                )
                pgm_mode_pos += 1
            self.midi.RawWriteSysEx(send_buffer)
            # took = timeit.default_timer() - start
            # _LOGGER.info(f"Updated Pixels: {took} ")

        except RuntimeError:
            _LOGGER.error("Error in LaunchpadLPX handling")


# ==========================================================================
# CLASS MidiFighter64
#
# For Midi Fighter 64 Gedöns
# ==========================================================================
class MidiFighter64(LaunchpadBase):
    #
    # LED AND BUTTON NUMBERS IN RAW MODE
    #
    #        +---+---+---+---+---+---+---+---+
    #        | 64|   |   | 67| 96|   |   | 99|
    #        +---+---+---+---+---+---+---+---+
    #        | 60|   |   | 63| 92|   |   | 95|
    #        +---+---+---+---+---+---+---+---+
    #        | 56|   |   | 59| 88|   |   | 91|
    #        +---+---+---+---+---+---+---+---+
    #        | 52|   |   | 55| 84|   |   | 87|
    #        +---+---+---+---+---+---+---+---+
    #        | 48|   |   | 51| 80|   |   | 83|
    #        +---+---+---+---+---+---+---+---+
    #        | 44|   |   | 47| 76|   |   | 79|
    #        +---+---+---+---+---+---+---+---+
    #        | 40|   |   | 43| 72|   |   | 75|
    #        +---+---+---+---+---+---+---+---+
    #        | 36|   |   | 39| 68|   |   | 71|
    #        +---+---+---+---+---+---+---+---+
    #
    #
    # LED AND BUTTON NUMBERS IN XY MODE (X/Y)
    #
    #          0   1   2   3   4   5   6   7
    #        +---+---+---+---+---+---+---+---+
    #        |0/0|   |   |   |   |   |   |   | 0
    #        +---+---+---+---+---+---+---+---+
    #        |   |   |   |   |   |   |   |   | 1
    #        +---+---+---+---+---+---+---+---+
    #        |   |   |   |   |   |5/2|   |   | 2
    #        +---+---+---+---+---+---+---+---+
    #        |   |   |   |   |   |   |   |   | 3
    #        +---+---+---+---+---+---+---+---+
    #        |   |   |   |   |   |   |   |   | 4
    #        +---+---+---+---+---+---+---+---+
    #        |   |   |   |   |4/5|   |   |   | 5
    #        +---+---+---+---+---+---+---+---+
    #        |   |   |   |   |   |   |   |   | 6
    #        +---+---+---+---+---+---+---+---+
    #        |   |   |   |   |   |   |   |   | 7
    #        +---+---+---+---+---+---+---+---+
    #

    # -------------------------------------------------------------------------------------
    # -- Add some LED mode "constants" for better usability.
    # -------------------------------------------------------------------------------------
    def __init__(self):
        self.MODE_BRIGHT = [i + 18 for i in range(16)]
        self.MODE_TOGGLE = [i + 34 for i in range(8)]
        self.MODE_PULSE = [i + 42 for i in range(8)]
        self.MODE_ANIM_SQUARE = 50
        self.MODE_ANIM_CIRCLE = 51
        self.MODE_ANIM_STAR = 52
        self.MODE_ANIM_TRIANGLE = 53

        super().__init__()

    # -------------------------------------------------------------------------------------
    # -- Opens one of the attached Launchpad MIDI devices.
    # -- Uses search string "Fighter 64", by default.
    # -------------------------------------------------------------------------------------
    # Overrides "LaunchpadBase" method
    def Open(self, number=0, name="Fighter 64"):
        return super().Open(number=number, name=name)

    # -------------------------------------------------------------------------------------
    # -- Checks if a device exists, but does not open it.
    # -- Does not check whether a device is in use or other, strange things...
    # -- Uses search string "Fighter 64", by default.
    # -------------------------------------------------------------------------------------
    # Overrides "LaunchpadBase" method
    def Check(self, number=0, name="Fighter 64"):
        return super().Check(number=number, name=name)

    # -------------------------------------------------------------------------------------
    # -- Controls a the mode of a grid LED by its <number> and the mode <mode> of the LED.
    # --  <number> 36..99
    # --  <mode>   18..53 for brightness, toggling and animation
    # -- Internal LED numbers are 3 octaves lower than the color numbers.
    # -- The mode must be sent over channel 4
    # -------------------------------------------------------------------------------------
    def LedCtrlRawMode(self, number, mode):
        # uses the original button numbers for usability
        if number < 36 or number > 99:
            return
        if mode < 18 or mode > 53:
            return

        self.midi.RawWrite(147, number - 3 * 12, mode)

    # -------------------------------------------------------------------------------------
    # -- Returns the raw value of the last button change (pressed/unpressed) as a list
    # -- [ <button>, <velocity> ], in which <button> is the raw number of the button and
    # -- <velocity> the button state.
    # --   >0 = button pressed; 0 = button released
    # -------------------------------------------------------------------------------------
    def ButtonStateRaw(self):
        a = self.midi.ReadRaw()
        if a is not None:
            # The Midi Fighter 64 does not support velocities. For 500 bucks. Lol :'-)
            # What we see here are either channel 3 or 2 NoteOn/NoteOff commands,
            # the factory settings, depending on the "bank selection".
            #   Channel 3 -> hold upper left  button for longer than 2s
            #   Channel 2 -> hold upper right button for longer than 2s
            #
            #    [[[146, 81, 127, 0], 47365]]
            #    [[[130, 81, 127, 0], 47443]]
            #    [[[146, 82, 127, 0], 47610]]
            #
            #    [[[ <NoteOn/Off>, <button>, 127, 0], 47610]]
            #
            #    146/145 -> NoteOn
            #    130/129 -> NoteOff
            #    127     -> fixed velocity (as set by the Midi Fighter utility )

            # Mhh, I guess it's about time to think about adding MIDI channels, isn't it?
            # But for now, we just check ch 2 and 3:
            if a[0] == 145 or a[0] == 146:
                return [a[1], a[2]]
            else:
                if a[0] == 130 or a[0] == 129:
                    return [a[1], 0]
                else:
                    return None
        else:
            return None

    # -------------------------------------------------------------------------------------
    # -- Returns the raw value of the last button change (pressed/unpressed) as a list
    # -- [ <x>, <y>, <velocity> ], in which <x>/<y> are the coordinates of the grid and
    # -- <velocity> the state of the button.
    # --   >0 = button pressed; 0 = button released
    # -------------------------------------------------------------------------------------
    def ButtonStateXY(self):
        a = self.midi.ReadRaw()
        if a is not None:
            # whatever that is, does not belong here...
            if a[1] < 36 or a[1] > 99:
                return None

            x = (a[1] - 36) % 4
            if a[1] >= 68:
                x += 4
            y = 7 - ((a[1] - 36) % 32) // 4

            if a[0] == 145 or a[0] == 146:
                return [x, y, a[2]]
            else:
                if a[0] == 130 or a[0] == 129:
                    return [x, y, 0]
                else:
                    return None
        else:
            return None


# ==========================================================================
# CLASS LaunchpadPROMk3
#
# For 3-color Pro Mk3 Launchpads
# ==========================================================================
class LaunchpadProMk3(LaunchpadPro):
    #
    # LED AND BUTTON NUMBERS IN RAW MODE
    #
    # +---+  +---+---+---+---+---+---+---+---+  +---+
    # | 90|  | 91|   |   |   |   |   |   | 98|  | 99|
    # +---+  +---+---+---+---+---+---+---+---+  +---+
    #
    # +---+  +---+---+---+---+---+---+---+---+  +---+
    # | 80|  | 81|   |   |   |   |   |   |   |  | 89|
    # +---+  +---+---+---+---+---+---+---+---+  +---+
    # | 70|  |   |   |   |   |   |   |   |   |  | 79|
    # +---+  +---+---+---+---+---+---+---+---+  +---+
    # | 60|  |   |   |   |   |   |   | 67|   |  | 69|
    # +---+  +---+---+---+---+---+---+---+---+  +---+
    # | 50|  |   |   |   |   |   |   |   |   |  | 59|
    # +---+  +---+---+---+---+---+---+---+---+  +---+
    # | 40|  |   |   |   |   |   |   |   |   |  | 49|
    # +---+  +---+---+---+---+---+---+---+---+  +---+
    # | 30|  |   |   |   |   |   |   |   |   |  | 39|
    # +---+  +---+---+---+---+---+---+---+---+  +---+
    # | 20|  |   |   | 23|   |   |   |   |   |  | 29|
    # +---+  +---+---+---+---+---+---+---+---+  +---+
    # | 10|  |   |   |   |   |   |   |   |   |  | 19|
    # +---+  +---+---+---+---+---+---+---+---+  +---+
    #
    #        +---+---+---+---+---+---+---+---+
    #        |101|102|   |   |   |   |   |108|
    #        +---+---+---+---+---+---+---+---+
    #        |  1|  2|   |   |   |   |   |  8|
    #        +---+---+---+---+---+---+---+---+
    #
    #
    # LED AND BUTTON NUMBERS IN XY CLASSIC MODE (X/Y)
    #
    #   9      0   1   2   3   4   5   6   7      8
    #        +---+---+---+---+---+---+---+---+
    #        |0/0|   |2/0|   |   |   |   |   |         0
    #        +---+---+---+---+---+---+---+---+
    #
    # +---+  +---+---+---+---+---+---+---+---+  +---+
    # |   |  |0/1|   |   |   |   |   |   |   |  |   |  1
    # +---+  +---+---+---+---+---+---+---+---+  +---+
    # |9/2|  |   |   |   |   |   |   |   |   |  |   |  2
    # +---+  +---+---+---+---+---+---+---+---+  +---+
    # |   |  |   |   |   |   |   |5/3|   |   |  |   |  3
    # +---+  +---+---+---+---+---+---+---+---+  +---+
    # |   |  |   |   |   |   |   |   |   |   |  |   |  4
    # +---+  +---+---+---+---+---+---+---+---+  +---+
    # |   |  |   |   |   |   |   |   |   |   |  |   |  5
    # +---+  +---+---+---+---+---+---+---+---+  +---+
    # |   |  |   |   |   |   |4/6|   |   |   |  |   |  6
    # +---+  +---+---+---+---+---+---+---+---+  +---+
    # |   |  |   |   |   |   |   |   |   |   |  |   |  7
    # +---+  +---+---+---+---+---+---+---+---+  +---+
    # |9/8|  |   |   |   |   |   |   |   |   |  |8/8|  8
    # +---+  +---+---+---+---+---+---+---+---+  +---+
    #
    #        +---+---+---+---+---+---+---+---+
    #        |   |1/9|   |   |   |   |   |   |         9
    #        +---+---+---+---+---+---+---+---+
    #        |/10|   |   |   |   |   |   |   |        10
    #        +---+---+---+---+---+---+---+---+
    #
    #
    # LED AND BUTTON NUMBERS IN XY PRO MODE (X/Y)
    #
    #   0      1   2   3   4   5   6   7   8      9
    #        +---+---+---+---+---+---+---+---+
    #        |1/0|   |3/0|   |   |   |   |   |         0
    #        +---+---+---+---+---+---+---+---+
    #
    # +---+  +---+---+---+---+---+---+---+---+  +---+
    # |   |  |1/1|   |   |   |   |   |   |   |  |   |  1
    # +---+  +---+---+---+---+---+---+---+---+  +---+
    # |0/2|  |   |   |   |   |   |   |   |   |  |   |  2
    # +---+  +---+---+---+---+---+---+---+---+  +---+
    # |   |  |   |   |   |   |   |6/3|   |   |  |   |  3
    # +---+  +---+---+---+---+---+---+---+---+  +---+
    # |   |  |   |   |   |   |   |   |   |   |  |   |  4
    # +---+  +---+---+---+---+---+---+---+---+  +---+
    # |   |  |   |   |   |   |   |   |   |   |  |   |  5
    # +---+  +---+---+---+---+---+---+---+---+  +---+
    # |   |  |   |   |   |   |5/6|   |   |   |  |   |  6
    # +---+  +---+---+---+---+---+---+---+---+  +---+
    # |   |  |   |   |   |   |   |   |   |   |  |   |  7
    # +---+  +---+---+---+---+---+---+---+---+  +---+
    # |0/8|  |   |   |   |   |   |   |   |   |  |9/8|  8
    # +---+  +---+---+---+---+---+---+---+---+  +---+
    #
    #        +---+---+---+---+---+---+---+---+
    #        |   |2/9|   |   |   |   |   |8/9|         9
    #        +---+---+---+---+---+---+---+---+
    #        |   |   |   |   |   |   |   |/10|        10
    #        +---+---+---+---+---+---+---+---+

    # -------------------------------------------------------------------------------------
    # -- Opens one of the attached Launchpad MIDI devices.
    # -- Uses search string "ProMK3", by default.
    # -------------------------------------------------------------------------------------
    # Overrides "LaunchpadPro" method
    def Open(self, number=0, name="ProMk3"):
        retval = super().Open(number=number, name=name)
        if retval is True:
            # enable Programmer's mode
            self.LedSetMode(1)
        return retval

    # -------------------------------------------------------------------------------------
    # -- Checks if a device exists, but does not open it.
    # -- Does not check whether a device is in use or other, strange things...
    # -- Uses search string "ProMk3", by default.
    # -------------------------------------------------------------------------------------
    # Overrides "LaunchpadPro" method
    def Check(self, number=0, name="ProMk3"):
        return super().Check(number=number, name=name)

    # -------------------------------------------------------------------------------------
    # -- Selects the ProMk3's mode.
    # -- <mode> -> 0 -> "Ableton Live mode"
    # --           1 -> "Programmer mode"	(what we need)
    # -------------------------------------------------------------------------------------
    def LedSetMode(self, mode):
        if mode < 0 or mode > 1:
            return

        self.midi.RawWriteSysEx([0, 32, 41, 2, 14, 14, mode])
        time.sleep(0.1)

    # -------------------------------------------------------------------------------------
    # -- Returns the raw value of the last button change (pressed/unpressed) as a list
    # -- [ <x>, <y>, <value> ], in which <x> and <y> are the buttons coordinates and
    # -- <value> is the intensity from 0..127.
    # -- >0 = button pressed; 0 = button released
    # -- Notice that this is not (directly) compatible with the original ButtonStateRaw()
    # -- method in the "Classic" Launchpad, which only returned [ <button>, <True/False> ].
    # -- Compatibility would require checking via "== True" and not "is True".
    # -------------------------------------------------------------------------------------
    def ButtonStateXY(self, mode="classic", returnPressure=False):
        a = self.midi.ReadRaw()
        if a is not None:
            # 8/2020: Try to mitigate too many pressure events that a bit (yep, seems to work fine!)
            # 9/2020: XY now also with pressure event functionality
            if returnPressure is False:
                while a[0] == 208:
                    a = self.midi.ReadRaw()
                    if a is None:
                        return None

            if a[0] == 144 or a[0] == 176:
                if mode.lower() != "pro":
                    x = (a[1] - 1) % 10
                else:
                    x = a[1] % 10
                if a[1] > 99:
                    y = 9
                elif a[1] < 10:
                    y = 10
                else:
                    y = (99 - a[1]) // 10

                return [x, y, a[2]]
            else:
                # TOCHK: this should be safe without checking "returnPressure"
                if a[0] == 208:
                    return [255, 255, a[1]]
                else:
                    return None
        else:
            return None

    # -------------------------------------------------------------------------------------
    # -- Go back to custom modes before closing connection
    # -- Otherwise Launchpad will stuck in programmer mode
    # -------------------------------------------------------------------------------------
    def Close(self):
        # re-enter Live mode
        if self.midi.devIn is not None and self.midi.devOut is not None:
            self.LedSetMode(0)


# ==========================================================================
# CLASS Launchpad S
#
# Got to start somewhere
# ==========================================================================
class LaunchpadS(LaunchpadPro):
    layout = {"pixels": 81, "rows": 9}
    segments = [
        ("TopBar", "mdi:table-row", [[72, 79]], 1),
        ("Logo", "launchpad", [[80, 80]], 1),
        (
            "RightBar",
            "mdi:table-column",
            [
                [8, 8],
                [17, 17],
                [26, 26],
                [35, 35],
                [44, 44],
                [53, 53],
                [62, 62],
                [71, 71],
            ],
            1,
        ),
        (
            "Matrix",
            "mdi:grid",
            [
                [0, 7],
                [9, 16],
                [18, 25],
                [27, 34],
                [36, 43],
                [45, 52],
                [54, 61],
                [63, 70],
            ],
            8,
        ),
    ]

    def Open(self, number=0, name="Launchpad S"):
        retval = super().Open(number=number, name=name)
        if retval is True:
            _LOGGER.info("Launchpad S ready")
            # no mode set required, at least nothing in the manual
        # try and clear the leds
        self.midi.RawWrite(0xB0, 0x00, 0x00)
        return retval

    def LedSetLayout(self, mode):
        _LOGGER.error("LedSetLayout for Launchpad S has not been implemented")

    def LedSetMode(self, mode):
        _LOGGER.error("LedSetMode for Launchpad S has not been implemented")

    def LedSetButtonLayoutSession(self):
        _LOGGER.error(
            "LedSetButtonLayoutSession for Launchpad S has not been implemented"
        )

    def ButtonStateRaw(self, returnPressure=False):
        _LOGGER.error(
            "ButtonStateRaw for Launchpad S has not been implemented"
        )

    def ButtonStateXY(self, mode="classic", returnPressure=False):
        _LOGGER.error("ButtonStateXY for Launchpad S has not been implemented")

<<<<<<< HEAD

    def flush(self, data):
=======
    def flush(self, data):  # flake8: noqa: E128
>>>>>>> b1e70975
        # Single led left second row from botto
        # self.midi.RawWrite(0x90, 0x60, 0x0F)

        # how to do channels in rtmidi
        # https://github.com/SpotlightKid/python-rtmidi/issues/38

        # this is Rapid led update mode, need to know if it restarts each time
        # then if this works map the entire grid in and see what
        # - pixel tells us for order
        # - metro tells us for ripple update

        # 92 is Note on, channel 3 ( 3 - 1) followed by folor pixel data
        # pixel data = 0x0C | 0x30 green | 0x03 red

        start = timeit.default_timer()

        # fmt: off
        self.midi.RawWriteSysEx([0x92,
            0x0C, 0x0D, 0x0E, 0x0F, #  green off red off to full
            0x1C, 0x1D, 0x1E, 0x1F, #  green 1 red off to full
            0x2C, 0x2D, 0x2E, 0x2F, #  green 2 red off to full
            0x3C, 0x3D, 0x3E, 0x3F, #  green 3 red off to full
            0x0C, 0x1C, 0x2C, 0x3C, #  green 0 to full, red off
            0x0D, 0x1D, 0x2D, 0x3D, #  green 0 to full, red 1
            0x0E, 0x1E, 0x2E, 0x3E, #  green 0 to full, red 2
            0x0F, 0x1F, 0x2F, 0x3F])  #  green 0 to full, red 3
        # fmt: on

        deltat = timeit.default_timer() - start
        _LOGGER.error(f"Launchpad S flush time {deltat}")<|MERGE_RESOLUTION|>--- conflicted
+++ resolved
@@ -1963,12 +1963,7 @@
     def ButtonStateXY(self, mode="classic", returnPressure=False):
         _LOGGER.error("ButtonStateXY for Launchpad S has not been implemented")
 
-<<<<<<< HEAD
-
     def flush(self, data):
-=======
-    def flush(self, data):  # flake8: noqa: E128
->>>>>>> b1e70975
         # Single led left second row from botto
         # self.midi.RawWrite(0x90, 0x60, 0x0F)
 
