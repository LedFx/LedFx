import logging
from enum import Enum

import numpy as np

_LOGGER = logging.getLogger(__name__)


_CHANNEL_MAP = {"R": 0, "G": 1, "B": 2, "W": 3}

RGB_MAPPING = {"RGB", "RBG", "GRB", "GBR", "BRG", "BGR"}

WHITE_FUNCS_MAPPING = {
    "None": {"func": "add_white_none", "channels": 3},
    "Zero": {"func": "add_white_zero", "channels": 4},
    "Brighter": {"func": "add_white_brighter", "channels": 4},
    "Accurate": {"func": "add_white_accurate", "channels": 4},
}

# -------------------------------------------------------------------------------------
# Combined Output Mode Class
# -------------------------------------------------------------------------------------


class OutputMode:
    def __init__(self, rgb_order, white_mode):
        self.rgb_order = rgb_order
        self.indices = [_CHANNEL_MAP[c] for c in self.rgb_order]
        self.white_mode = white_mode

        self.channels_per_pixel = WHITE_FUNCS_MAPPING[self.white_mode][
            "channels"
        ]

        self.white_func = getattr(
            self, WHITE_FUNCS_MAPPING[self.white_mode]["func"]
        )

<<<<<<< HEAD
=======
        _LOGGER.info(
            f"OutputMode initialized with RGB order: {self.rgb_order}, White mode: {self.white_mode}"
        )

>>>>>>> 63ea93ef
    def apply(self, rgb_array: np.ndarray) -> np.ndarray:
        """Applies white channel addition and channel reordering."""
        reordered = self.rgb_reorder(rgb_array)
        rgbw = self.white_func(reordered)
<<<<<<< HEAD
=======
        _LOGGER.info(f"output: {rgbw}")
        _LOGGER.info(
            f"{rgb_array[0]} -> {rgbw[0]} {self.rgb_order} + {self.white_mode} {self.channels_per_pixel} channels"
        )
>>>>>>> 63ea93ef
        return rgbw

    def rgb_reorder(self, rgb: np.ndarray) -> np.ndarray:
        return rgb[:, self.indices]

    # -------------------------------------------------------------------------------------
    # RGBW White Channel Conversion Functions
    # -------------------------------------------------------------------------------------

    def add_white_none(self, rgb: np.ndarray) -> np.ndarray:
        """Returns the RGB data unchanged, no white channel is added."""
        return rgb

    def add_white_zero(self, rgb: np.ndarray) -> np.ndarray:
        w = np.zeros((rgb.shape[0], 1), dtype=rgb.dtype)
        return np.concatenate([rgb, w], axis=1)

    def add_white_brighter(self, rgb: np.ndarray) -> np.ndarray:
        w = np.min(rgb, axis=1, keepdims=True)
        return np.concatenate([rgb, w], axis=1)

    def add_white_accurate(self, rgb: np.ndarray) -> np.ndarray:
        w = np.min(rgb, axis=1, keepdims=True)
        return np.concatenate([rgb - w, w], axis=1)<|MERGE_RESOLUTION|>--- conflicted
+++ resolved
@@ -36,24 +36,10 @@
             self, WHITE_FUNCS_MAPPING[self.white_mode]["func"]
         )
 
-<<<<<<< HEAD
-=======
-        _LOGGER.info(
-            f"OutputMode initialized with RGB order: {self.rgb_order}, White mode: {self.white_mode}"
-        )
-
->>>>>>> 63ea93ef
     def apply(self, rgb_array: np.ndarray) -> np.ndarray:
         """Applies white channel addition and channel reordering."""
         reordered = self.rgb_reorder(rgb_array)
         rgbw = self.white_func(reordered)
-<<<<<<< HEAD
-=======
-        _LOGGER.info(f"output: {rgbw}")
-        _LOGGER.info(
-            f"{rgb_array[0]} -> {rgbw[0]} {self.rgb_order} + {self.white_mode} {self.channels_per_pixel} channels"
-        )
->>>>>>> 63ea93ef
         return rgbw
 
     def rgb_reorder(self, rgb: np.ndarray) -> np.ndarray:
