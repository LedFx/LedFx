import logging

import voluptuous as vol

from ledfx.devices import Device
from ledfx.utils import BaseRegistry

_LOGGER = logging.getLogger(__name__)

<<<<<<< HEAD

class ColorOrder(Enum):
    RGB = 1
    RBG = 2
    GRB = 3
    BRG = 4
    GBR = 5
    BGR = 6


COLOR_ORDERS = {
    "RGB": ColorOrder.RGB,
    "RBG": ColorOrder.RBG,
    "GRB": ColorOrder.GRB,
    "BRG": ColorOrder.BRG,
    "GBR": ColorOrder.GBR,
    "BGR": ColorOrder.BGR,
}

# These pins implement hardware PWM which results in a more responsive
# experience. However, these pins require root privileges.
HARDWARE_PWM_PINS = [12, 13, 18, 19]

# These pins are software-based and rely on the timing of the Linux Kernel. This
# results in noticeable glitches and delays.
SPI_PINS = [21, 10]


class RPI_WS281X(Device):
    """RPi WS281X device support"""

    @staticmethod
    @property
    def CONFIG_SCHEMA():
        return vol.Schema(
            {
                vol.Required(
                    "pixel_count",
                    description="Number of individual pixels",
                    default=1,
                ): vol.All(int, vol.Range(min=1)),
                vol.Required(
                    "gpio_pin",
                    description="Raspberry Pi GPIO pin your LEDs are connected to",
                ): vol.In(list(HARDWARE_PWM_PINS + SPI_PINS)),
                vol.Required(
                    "color_order", description="Color order", default="RGB"
                ): vol.In(list(COLOR_ORDERS.keys())),
            }
        )
=======
try:
    from rpi_ws281x import (
        WS2811_STRIP_BGR,
        WS2811_STRIP_BRG,
        WS2811_STRIP_GBR,
        WS2811_STRIP_GRB,
        WS2811_STRIP_RBG,
        WS2811_STRIP_RGB,
        PixelStrip,
    )

    COLOR_ORDERS = {
        "RGB": WS2811_STRIP_RGB,
        "RBG": WS2811_STRIP_RBG,
        "GRB": WS2811_STRIP_GRB,
        "BRG": WS2811_STRIP_BRG,
        "GBR": WS2811_STRIP_GBR,
        "BGR": WS2811_STRIP_BGR,
    }
    rpi_supported = True
except ImportError:
    # dummy values to stop things going bang
    COLOR_ORDERS = {
        "RGB": 1,
        "RBG": 2,
        "GRB": 3,
        "BRG": 4,
        "GBR": 5,
        "BGR": 6,
    }
    rpi_supported = False


# This wrapper is required to prevent config_update lifecycle breakage
# You cannot inherit from Device directly
@BaseRegistry.no_registration
class DeviceWrapper(Device):
    pass


class RPI_WS281X(DeviceWrapper):
    """RPi WS281X device support"""

    CONFIG_SCHEMA = vol.Schema(
        {
            vol.Required(
                "pixel_count",
                description="Number of individual pixels",
                default=1,
            ): vol.All(int, vol.Range(min=1)),
            vol.Required(
                "gpio_pin",
                description="Raspberry Pi GPIO pin your LEDs are connected to",
                default=10,
            ): vol.In(list([10, 12, 13, 18, 21])),
            vol.Required(
                "color_order", description="Color order", default="RGB"
            ): vol.In(list(COLOR_ORDERS.keys())),
        }
    )
>>>>>>> 2c548db5

    def __init__(self, ledfx, config):
        super().__init__(ledfx, config)
        self.LED_FREQ_HZ = 800000
        self.LED_DMA = 10
        self.LED_BRIGHTNESS = 255
        self.LED_INVERT = False
        self.LED_CHANNEL = 0
        self.color_order = COLOR_ORDERS[self._config["color_order"]]
        self._device_type = "RPi_WS281X"

    def config_updated(self, config):
        self.color_order = COLOR_ORDERS[self._config["color_order"]]
        self.deactivate()
        self.activate()

    def activate(self):
<<<<<<< HEAD
        try:
            from rpi_ws281x import PixelStrip, ws
        except ImportError:
            _LOGGER.warning(
                "Unable to load ws281x module - are you on a Raspberry Pi?"
            )
            self.deactivate()
        
        pin = self.config["gpio_pin"]
        if pin in HARDWARE_PWM_PINS:
            _LOGGER.WARNING("Pin %d is a PWM pin and requires root privileges. If the program crashes with permission errors, try running with 'sudo'.")

        strip_types = {
            ColorOrder.RGB: ws.WS2811_STRIP_RGB,
            ColorOrder.RBG: ws.WS2811_STRIP_RBG,
            ColorOrder.GRB: ws.WS2811_STRIP_GRB,
            ColorOrder.BRG: ws.WS2811_STRIP_BRG,
            ColorOrder.GBR: ws.WS2811_STRIP_GBR,
            ColorOrder.BGR: ws.WS2811_STRIP_BGR,
        }
        strip_type = strip_types[self.color_order]

        self.strip = PixelStrip(
            num=self.pixel_count,
            pin=self.config["gpio_pin"],
            freq_hz=self.LED_FREQ_HZ,
            dma=self.LED_DMA,
            invert=self.LED_INVERT,
            brightness=self.LED_BRIGHTNESS,
            channel=self.LED_CHANNEL,
            strip_type=strip_type,
=======
        if not rpi_supported:
            _LOGGER.warning(
                "Unable to load ws281x module - are you on a Raspberry Pi?"
            )
            self.set_offline()
            return

        # following configuration is based on the example from the rpi-ws281x library
        # https://github.com/rpi-ws281x/rpi-ws281x-python/blob/50cc48bbb5d6ab2d205e58606892514a29571f5e/examples/strandtest.py#L20
        if self.config["gpio_pin"] == 13:
            self.LED_CHANNEL = 1

        self.strip = PixelStrip(
            self.pixel_count,
            self.config["gpio_pin"],
            self.LED_FREQ_HZ,
            self.LED_DMA,
            self.LED_INVERT,
            self.LED_BRIGHTNESS,
            self.LED_CHANNEL,
            self.color_order,
>>>>>>> 2c548db5
        )
        self.strip.begin()
        super().activate()

        # We must call the parent active() method to finish setting up this
        # device.
        super().activate()

    def deactivate(self):
        super().deactivate()

    def flush(self, data):
        """Flush LED data to the strip"""
<<<<<<< HEAD
        byteData = data.astype(np.dtype("B"))

        pixel = 0
        for rgb in byteData:
            rgb_bytes = rgb.tobytes()
            self.strip.setPixelColor(
                pixel,
                rgb_bytes[0],
                rgb_bytes[1],
                rgb_bytes[2],
            )
            pixel += 1
=======

        for idx, rgb in enumerate(data):
            self.strip.setPixelColor(
                idx,
                (round(rgb[0]) << 16) | (round(rgb[1]) << 8) | round(rgb[2]),
            )
>>>>>>> 2c548db5
        self.strip.show()<|MERGE_RESOLUTION|>--- conflicted
+++ resolved
@@ -7,58 +7,6 @@
 
 _LOGGER = logging.getLogger(__name__)
 
-<<<<<<< HEAD
-
-class ColorOrder(Enum):
-    RGB = 1
-    RBG = 2
-    GRB = 3
-    BRG = 4
-    GBR = 5
-    BGR = 6
-
-
-COLOR_ORDERS = {
-    "RGB": ColorOrder.RGB,
-    "RBG": ColorOrder.RBG,
-    "GRB": ColorOrder.GRB,
-    "BRG": ColorOrder.BRG,
-    "GBR": ColorOrder.GBR,
-    "BGR": ColorOrder.BGR,
-}
-
-# These pins implement hardware PWM which results in a more responsive
-# experience. However, these pins require root privileges.
-HARDWARE_PWM_PINS = [12, 13, 18, 19]
-
-# These pins are software-based and rely on the timing of the Linux Kernel. This
-# results in noticeable glitches and delays.
-SPI_PINS = [21, 10]
-
-
-class RPI_WS281X(Device):
-    """RPi WS281X device support"""
-
-    @staticmethod
-    @property
-    def CONFIG_SCHEMA():
-        return vol.Schema(
-            {
-                vol.Required(
-                    "pixel_count",
-                    description="Number of individual pixels",
-                    default=1,
-                ): vol.All(int, vol.Range(min=1)),
-                vol.Required(
-                    "gpio_pin",
-                    description="Raspberry Pi GPIO pin your LEDs are connected to",
-                ): vol.In(list(HARDWARE_PWM_PINS + SPI_PINS)),
-                vol.Required(
-                    "color_order", description="Color order", default="RGB"
-                ): vol.In(list(COLOR_ORDERS.keys())),
-            }
-        )
-=======
 try:
     from rpi_ws281x import (
         WS2811_STRIP_BGR,
@@ -119,7 +67,6 @@
             ): vol.In(list(COLOR_ORDERS.keys())),
         }
     )
->>>>>>> 2c548db5
 
     def __init__(self, ledfx, config):
         super().__init__(ledfx, config)
@@ -137,39 +84,6 @@
         self.activate()
 
     def activate(self):
-<<<<<<< HEAD
-        try:
-            from rpi_ws281x import PixelStrip, ws
-        except ImportError:
-            _LOGGER.warning(
-                "Unable to load ws281x module - are you on a Raspberry Pi?"
-            )
-            self.deactivate()
-        
-        pin = self.config["gpio_pin"]
-        if pin in HARDWARE_PWM_PINS:
-            _LOGGER.WARNING("Pin %d is a PWM pin and requires root privileges. If the program crashes with permission errors, try running with 'sudo'.")
-
-        strip_types = {
-            ColorOrder.RGB: ws.WS2811_STRIP_RGB,
-            ColorOrder.RBG: ws.WS2811_STRIP_RBG,
-            ColorOrder.GRB: ws.WS2811_STRIP_GRB,
-            ColorOrder.BRG: ws.WS2811_STRIP_BRG,
-            ColorOrder.GBR: ws.WS2811_STRIP_GBR,
-            ColorOrder.BGR: ws.WS2811_STRIP_BGR,
-        }
-        strip_type = strip_types[self.color_order]
-
-        self.strip = PixelStrip(
-            num=self.pixel_count,
-            pin=self.config["gpio_pin"],
-            freq_hz=self.LED_FREQ_HZ,
-            dma=self.LED_DMA,
-            invert=self.LED_INVERT,
-            brightness=self.LED_BRIGHTNESS,
-            channel=self.LED_CHANNEL,
-            strip_type=strip_type,
-=======
         if not rpi_supported:
             _LOGGER.warning(
                 "Unable to load ws281x module - are you on a Raspberry Pi?"
@@ -191,7 +105,6 @@
             self.LED_BRIGHTNESS,
             self.LED_CHANNEL,
             self.color_order,
->>>>>>> 2c548db5
         )
         self.strip.begin()
         super().activate()
@@ -205,25 +118,10 @@
 
     def flush(self, data):
         """Flush LED data to the strip"""
-<<<<<<< HEAD
-        byteData = data.astype(np.dtype("B"))
-
-        pixel = 0
-        for rgb in byteData:
-            rgb_bytes = rgb.tobytes()
-            self.strip.setPixelColor(
-                pixel,
-                rgb_bytes[0],
-                rgb_bytes[1],
-                rgb_bytes[2],
-            )
-            pixel += 1
-=======
 
         for idx, rgb in enumerate(data):
             self.strip.setPixelColor(
                 idx,
                 (round(rgb[0]) << 16) | (round(rgb[1]) << 8) | round(rgb[2]),
             )
->>>>>>> 2c548db5
         self.strip.show()