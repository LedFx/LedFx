--- conflicted
+++ resolved
@@ -4,10 +4,7 @@
 import threading
 from abc import abstractmethod
 from functools import cached_property, partial
-<<<<<<< HEAD
 from sacn.sending.sender_socket_base import DEFAULT_PORT
-=======
->>>>>>> 84ce3c21
 
 import numpy as np
 import serial
