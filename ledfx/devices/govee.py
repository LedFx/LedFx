--- conflicted
+++ resolved
@@ -67,18 +67,10 @@
         self.udp_server = None
 
         # this header is reverse engineered and fuzzed to functional
-<<<<<<< HEAD
         self.pre_dreams = [0xBB, 0x00, 0xFA, 0xB0, 0x00] # original header captured by Schifty but modified stretch to 0
         self.pre_chroma = [0xBB, 0x00, 0x0E, 0xB0, 0x00] # captured from razer chroma but modified stetch to 0
         self.pre_goveee = [0xBB, 0x00, 0x20, 0xB0, 0x00] # captured from govee screen edge direct control
         # 0 0xbb - unknown 
-=======
-        # byye 5 set as 1 was seen to spread pixels, maybe a blur or streatch value
-        # corrected by setting to 0x00 as below
-        self.pre_dreams = [0xBB, 0x00, 0xFA, 0xB0, 0x00]
-        self.pre_chroma = [0xBB, 0x00, 0x0E, 0xB0, 0x00]
-        # 0 0xbb - unknown
->>>>>>> 42950fb4
         # 1 0x00 - unknown
         # 2 0x0e - unknown
         # 3 0xb0 - unknown
@@ -111,24 +103,10 @@
     def send_encoded_packet(self, packet):
         command = base64.b64encode(packet.tobytes()).decode("utf-8")
         self.send_udp({"msg": {"cmd": "razer", "data": {"pt": command}}})
-<<<<<<< HEAD
     
     def create_razer_packet(self, colors):
         header = np.array(self.pre_goveee
                           + [len(colors) // 3], dtype=np.uint8)
-=======
-
-    def create_dream_view_packet(self, colors):
-        header = np.array(self.pre_dreams[len(colors) // 3], dtype=np.uint8)
-        full_packet = np.concatenate((header, colors))
-        full_packet = np.append(
-            full_packet, self.calculate_xor_checksum_fast(full_packet)
-        )
-        return full_packet
-
-    def create_chroma_packet(self, colors):
-        header = np.array(self.pre_chroma + [len(colors) // 3], dtype=np.uint8)
->>>>>>> 42950fb4
         full_packet = np.concatenate((header, colors))
         full_packet = np.append(
             full_packet, self.calculate_xor_checksum_fast(full_packet)
