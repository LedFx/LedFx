--- conflicted
+++ resolved
@@ -9,11 +9,8 @@
 
 from ledfx.devices import NetworkedDevice
 from ledfx.devices.__init__ import fps_validator
-<<<<<<< HEAD
 from ledfx.devices.utils.socket_singleton import SocketSingleton
-=======
 from ledfx.utils import AVAILABLE_FPS
->>>>>>> f400be76
 
 _LOGGER = logging.getLogger(__name__)
 
@@ -63,13 +60,8 @@
         self.upd_server = None
 
     def send_udp(self, message, port=4003):
-<<<<<<< HEAD
         data = json.dumps(message).encode('utf-8')
         self.udp_server.send_data(data, (self._config["ip_address"], port))
-=======
-        data = json.dumps(message).encode("utf-8")
-        self.udp_server.sendto(data, (self._config["ip_address"], port))
->>>>>>> f400be76
 
     # Set Light Brightness
     def set_brightness(self, value):
@@ -77,7 +69,6 @@
 
     def activate(self):
         _LOGGER.info(f"Govee {self.name} Activating UDP stream mode...")
-<<<<<<< HEAD
         
         self.udp_server = SocketSingleton(recv_port=self.recv_port)
 
@@ -98,17 +89,18 @@
             }
         })
         time.sleep(.1)
-=======
-        self.send_udp({"msg": {"cmd": "razer", "data": {"pt": "uwABsQEK"}}})
-        time.sleep(0.1)
->>>>>>> f400be76
         self.set_brightness(100)
         time.sleep(0.1)
         super().activate()
 
     def deactivate(self):
         _LOGGER.info(f"Govee {self.name} deactivate")
-        self.send_udp({"msg": {"cmd": "razer", "data": {"pt": "uwABsQAL"}}})
+        self.send_udp({
+            "msg": {
+                "cmd": "razer",
+                "data": {"pt": "uwABsQAL"}
+            }
+        })
 
         self.udp_server.close_socket()
         super().deactivate()
@@ -148,6 +140,7 @@
         except socket.timeout:
             return "No response received within the timeout period.", False
 
+
     async def async_initialize(self):
         await super().async_initialize()
 
