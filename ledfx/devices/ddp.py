--- conflicted
+++ resolved
@@ -91,21 +91,9 @@
 
             if self.config.get("pixel_to_32", False):
                 if len(data2) < (32 * 3):
-<<<<<<< HEAD
                     pixel_val = [0xFF, 0x00, 0xFF]
                     for _ in range(32 - len(data2)):
                         data2 = np.append(data2, pixel_val) 
-=======
-                    # add RGB data to 32 pixels
-                    data2 = np.concatenate(
-                        (
-                            data2,
-                            np.zeros(
-                                (32 - len(data2) // 3, 3), dtype=np.uint8
-                            ),
-                        )
-                    )
->>>>>>> 20c48895
 
             DDPDevice.send_out(
                 self._sock,
@@ -137,17 +125,7 @@
 
     @staticmethod
     def send_out(
-<<<<<<< HEAD
         sock: socket, dest: str, port: int, data: ndarray, frame_count: int, stuff: bool, pixels: bool, dump: bool
-=======
-        sock: socket,
-        dest: str,
-        port: int,
-        data: ndarray,
-        frame_count: int,
-        pad: bool,
-        dump: bool,
->>>>>>> 20c48895
     ) -> None:
         """
         Sends out data packets over a socket using the DDP protocol.
@@ -179,14 +157,9 @@
                 i,
                 byteData[data_start:data_end],
                 i == packets,
-<<<<<<< HEAD
                 stuff,
                 pixels,
                 dump
-=======
-                pad,
-                dump,
->>>>>>> 20c48895
             )
 
     @staticmethod
@@ -198,14 +171,9 @@
         packet_count: int,
         data: Union[bytes, memoryview],
         last: bool,
-<<<<<<< HEAD
         stuff: bool,
         pixels: bool,
         dump: bool
-=======
-        pad: bool,
-        dump: bool,
->>>>>>> 20c48895
     ) -> None:
         """
         Sends a DDP packet over a socket to a specified destination.
@@ -234,15 +202,9 @@
         )
         udpData = header + bytes(data)
 
-<<<<<<< HEAD
         if stuff:
             udpData = udpData + b"\x55" * (32 * 3 - len(data))
         
-=======
-        if pad:
-            udpData = udpData + b"\x00" * (32 * 3 - len(data))
-
->>>>>>> 20c48895
         if dump:
             if stuff:
                 st = "S"
@@ -257,13 +219,8 @@
             # debug the content of updData as hex bytes with 16 bytes to a line
             # First 12 bytes on a single line
             if len(udpData) > 0:
-<<<<<<< HEAD
                 first_chunk = udpData[:10].hex(' ')
                 _LOGGER.error(f"{st}{px}: {first_chunk}")
-=======
-                first_chunk = udpData[:10].hex(" ")
-                _LOGGER.error(f"h : {first_chunk}")
->>>>>>> 20c48895
 
             # Remaining bytes in chunks of 24 bytes per line
             for i in range(10, len(udpData), 24):
